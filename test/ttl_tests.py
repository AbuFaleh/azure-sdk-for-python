--- conflicted
+++ resolved
@@ -25,17 +25,7 @@
 import pydocumentdb.document_client as document_client
 import pydocumentdb.errors as errors
 
-<<<<<<< HEAD
-masterKey = '[YOUR_KEY_HERE]'
-host = '[YOUR_ENDPOINT_HERE]'
 TEST_DB_NAME = 'sample database'
-=======
->>>>>>> c6af4c22
-
-if masterKey == '[YOUR_KEY_HERE]' or host == '[YOUR_ENDPOINT_HERE]':
-    raise Exception(
-        "You must specify your Azure DocumentDB account values for "
-        "'masterKey' and 'host' at the top of this file to run the tests.")
 
 #IMPORTANT NOTES:
   
@@ -64,6 +54,15 @@
             self.assertFalse(True, 'function should fail.')
         except errors.HTTPFailure as inst:
             self.assertEqual(inst.status_code, status_code)
+
+    @classmethod
+    def setUpClass(cls):
+        if (cls.masterKey == '[YOUR_KEY_HERE]' or
+                cls.host == '[YOUR_ENDPOINT_HERE]'):
+            raise Exception(
+                "You must specify your Azure DocumentDB account values for "
+                "'masterKey' and 'host' at the top of this file to run the "
+                "tests.")
 
     def setUp(self):
         client = document_client.DocumentClient(Test_ttl_tests.host, {'masterKey': Test_ttl_tests.masterKey})
