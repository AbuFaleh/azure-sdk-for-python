--- conflicted
+++ resolved
@@ -8,28 +8,11 @@
       Content-Length: ['23']
       Content-Type: [application/json; charset=utf-8]
       User-Agent: [python/2.7.10 (Darwin-16.7.0-x86_64-i386-64bit) msrest/0.6.3 msrest_azure/0.4.34
-<<<<<<< HEAD
-          azure-mgmt-netapp/0.3.0 Azure-SDK-For-Python]
-=======
-          azure-mgmt-netapp/0.4.0 Azure-SDK-For-Python]
->>>>>>> b677c6ec
+          azure-mgmt-netapp/0.4.0 Azure-SDK-For-Python]
       accept-language: [en-US]
     method: PUT
     uri: https://management.azure.com/subscriptions/00000000-0000-0000-0000-000000000000/resourceGroups/sdk-net-tests-rg-eus2/providers/Microsoft.NetApp/netAppAccounts/sdk-py-tests-acc-1?api-version=2019-05-01
   response:
-<<<<<<< HEAD
-    body: {string: !!python/unicode '{"id":"/subscriptions/00000000-0000-0000-0000-000000000000/resourceGroups/sdk-py-tests-rg/providers/Microsoft.NetApp/netAppAccounts/sdk-py-tests-acc-1","name":"sdk-py-tests-acc-1","type":"Microsoft.NetApp/netAppAccounts","etag":"W/\"datetime''2019-03-26T10%3A30%3A14.065672Z''\"","location":"westus2","properties":{"provisioningState":"Creating","name":"sdk-py-tests-acc-1"}}'}
-    headers:
-      access-control-expose-headers: [Request-Context]
-      azure-asyncoperation: ['https://management.azure.com/subscriptions/00000000-0000-0000-0000-000000000000/providers/Microsoft.NetApp/locations/westus2/operationResults/16ee529e-ce10-4bcd-a837-0acba08101a8?api-version=2017-08-15']
-      cache-control: [no-cache]
-      content-length: ['373']
-      content-type: [application/json; charset=utf-8]
-      date: ['Tue, 26 Mar 2019 10:30:14 GMT']
-      etag: [W/"datetime'2019-03-26T10%3A30%3A14.065672Z'"]
-      expires: ['-1']
-      pragma: [no-cache]
-=======
     body: {string: !!python/unicode '{"error":{"code":"GatewayTimeout","message":"The
         gateway did not receive a response from ''Microsoft.NetApp'' within the specified
         time period."}}'}
@@ -70,7 +53,6 @@
       etag: [W/"datetime'2019-05-07T17%3A02%3A46.2015359Z'"]
       expires: ['-1']
       pragma: [no-cache]
->>>>>>> b677c6ec
       request-context: ['appId=cid-v1:2c4cb680-0a1f-424d-bb8d-8e650ba68d53']
       server: [Microsoft-IIS/10.0]
       strict-transport-security: [max-age=31536000; includeSubDomains]
@@ -85,64 +67,38 @@
       Accept-Encoding: ['gzip, deflate']
       Connection: [keep-alive]
       User-Agent: [python/2.7.10 (Darwin-16.7.0-x86_64-i386-64bit) msrest/0.6.3 msrest_azure/0.4.34
-<<<<<<< HEAD
-          azure-mgmt-netapp/0.3.0 Azure-SDK-For-Python]
-    method: GET
-    uri: https://management.azure.com/subscriptions/00000000-0000-0000-0000-000000000000/providers/Microsoft.NetApp/locations/westus2/operationResults/16ee529e-ce10-4bcd-a837-0acba08101a8?api-version=2017-08-15
-  response:
-    body: {string: !!python/unicode '{"id":"/subscriptions/00000000-0000-0000-0000-000000000000/providers/Microsoft.NetApp/locations/westus2/operationResults/16ee529e-ce10-4bcd-a837-0acba08101a8","name":"16ee529e-ce10-4bcd-a837-0acba08101a8","status":"Succeeded","startTime":"2019-03-26T10:30:14.0131614Z","endTime":"2019-03-26T10:30:14.2943556Z","percentComplete":100.0,"properties":{"resourceName":"/subscriptions/00000000-0000-0000-0000-000000000000/resourceGroups/sdk-py-tests-rg/providers/Microsoft.NetApp/netAppAccounts/sdk-py-tests-acc-1"}}'}
-=======
           azure-mgmt-netapp/0.4.0 Azure-SDK-For-Python]
     method: GET
     uri: https://management.azure.com/subscriptions/00000000-0000-0000-0000-000000000000/providers/Microsoft.NetApp/locations/eastus2/operationResults/942dee4e-4975-4c84-b78e-fec4bf2af712?api-version=2019-05-01
   response:
     body: {string: !!python/unicode '{"id":"/subscriptions/00000000-0000-0000-0000-000000000000/providers/Microsoft.NetApp/locations/eastus2/operationResults/942dee4e-4975-4c84-b78e-fec4bf2af712","name":"942dee4e-4975-4c84-b78e-fec4bf2af712","status":"Succeeded","startTime":"2019-05-07T17:02:46.0797542Z","endTime":"2019-05-07T17:02:46.2921781Z","percentComplete":100.0,"properties":{"resourceName":"/subscriptions/00000000-0000-0000-0000-000000000000/resourceGroups/sdk-net-tests-rg-eus2/providers/Microsoft.NetApp/netAppAccounts/sdk-py-tests-acc-1"}}'}
->>>>>>> b677c6ec
     headers:
       access-control-expose-headers: [Request-Context]
       cache-control: [no-cache]
       content-length: ['516']
       content-type: [application/json; charset=utf-8]
-<<<<<<< HEAD
-      date: ['Tue, 26 Mar 2019 10:30:44 GMT']
-=======
       date: ['Tue, 07 May 2019 17:03:17 GMT']
->>>>>>> b677c6ec
-      expires: ['-1']
-      pragma: [no-cache]
-      request-context: ['appId=cid-v1:2c4cb680-0a1f-424d-bb8d-8e650ba68d53']
-      server: [Microsoft-IIS/10.0]
-      strict-transport-security: [max-age=31536000; includeSubDomains]
-      transfer-encoding: [chunked]
-      vary: [Accept-Encoding]
-      x-content-type-options: [nosniff]
-      x-powered-by: [ASP.NET]
-    status: {code: 200, message: OK}
-- request:
-    body: null
-    headers:
-      Accept: [application/json]
-      Accept-Encoding: ['gzip, deflate']
-      Connection: [keep-alive]
-      User-Agent: [python/2.7.10 (Darwin-16.7.0-x86_64-i386-64bit) msrest/0.6.3 msrest_azure/0.4.34
-<<<<<<< HEAD
-          azure-mgmt-netapp/0.3.0 Azure-SDK-For-Python]
-=======
-          azure-mgmt-netapp/0.4.0 Azure-SDK-For-Python]
->>>>>>> b677c6ec
+      expires: ['-1']
+      pragma: [no-cache]
+      request-context: ['appId=cid-v1:2c4cb680-0a1f-424d-bb8d-8e650ba68d53']
+      server: [Microsoft-IIS/10.0]
+      strict-transport-security: [max-age=31536000; includeSubDomains]
+      transfer-encoding: [chunked]
+      vary: [Accept-Encoding]
+      x-content-type-options: [nosniff]
+      x-powered-by: [ASP.NET]
+    status: {code: 200, message: OK}
+- request:
+    body: null
+    headers:
+      Accept: [application/json]
+      Accept-Encoding: ['gzip, deflate']
+      Connection: [keep-alive]
+      User-Agent: [python/2.7.10 (Darwin-16.7.0-x86_64-i386-64bit) msrest/0.6.3 msrest_azure/0.4.34
+          azure-mgmt-netapp/0.4.0 Azure-SDK-For-Python]
     method: GET
     uri: https://management.azure.com/subscriptions/00000000-0000-0000-0000-000000000000/resourceGroups/sdk-net-tests-rg-eus2/providers/Microsoft.NetApp/netAppAccounts/sdk-py-tests-acc-1?api-version=2019-05-01
   response:
-<<<<<<< HEAD
-    body: {string: !!python/unicode '{"id":"/subscriptions/00000000-0000-0000-0000-000000000000/resourceGroups/sdk-py-tests-rg/providers/Microsoft.NetApp/netAppAccounts/sdk-py-tests-acc-1","name":"sdk-py-tests-acc-1","type":"Microsoft.NetApp/netAppAccounts","etag":"W/\"datetime''2019-03-26T10%3A30%3A14.3458716Z''\"","location":"westus2","properties":{"provisioningState":"Succeeded","name":"sdk-py-tests-acc-1"}}'}
-    headers:
-      access-control-expose-headers: [Request-Context]
-      cache-control: [no-cache]
-      content-length: ['375']
-      content-type: [application/json; charset=utf-8]
-      date: ['Tue, 26 Mar 2019 10:30:46 GMT']
-      etag: [W/"datetime'2019-03-26T10%3A30%3A14.3458716Z'"]
-=======
     body: {string: !!python/unicode '{"id":"/subscriptions/00000000-0000-0000-0000-000000000000/resourceGroups/sdk-net-tests-rg-eus2/providers/Microsoft.NetApp/netAppAccounts/sdk-py-tests-acc-1","name":"sdk-py-tests-acc-1","type":"Microsoft.NetApp/netAppAccounts","etag":"W/\"datetime''2019-05-07T17%3A02%3A46.4056784Z''\"","location":"eastus2","properties":{"provisioningState":"Succeeded","name":"sdk-py-tests-acc-1"}}'}
     headers:
       access-control-expose-headers: [Request-Context]
@@ -151,7 +107,6 @@
       content-type: [application/json; charset=utf-8]
       date: ['Tue, 07 May 2019 17:03:18 GMT']
       etag: [W/"datetime'2019-05-07T17%3A02%3A46.4056784Z'"]
->>>>>>> b677c6ec
       expires: ['-1']
       pragma: [no-cache]
       request-context: ['appId=cid-v1:2c4cb680-0a1f-424d-bb8d-8e650ba68d53']
@@ -172,27 +127,12 @@
       Content-Length: ['89']
       Content-Type: [application/json; charset=utf-8]
       User-Agent: [python/2.7.10 (Darwin-16.7.0-x86_64-i386-64bit) msrest/0.6.3 msrest_azure/0.4.34
-<<<<<<< HEAD
-          azure-mgmt-netapp/0.3.0 Azure-SDK-For-Python]
-=======
-          azure-mgmt-netapp/0.4.0 Azure-SDK-For-Python]
->>>>>>> b677c6ec
+          azure-mgmt-netapp/0.4.0 Azure-SDK-For-Python]
       accept-language: [en-US]
       location: [eastus2]
     method: PUT
     uri: https://management.azure.com/subscriptions/00000000-0000-0000-0000-000000000000/resourceGroups/sdk-net-tests-rg-eus2/providers/Microsoft.NetApp/netAppAccounts/sdk-py-tests-acc-1/capacityPools/sdk-py-tests-pool-1?api-version=2019-05-01
   response:
-<<<<<<< HEAD
-    body: {string: !!python/unicode '{"id":"/subscriptions/00000000-0000-0000-0000-000000000000/resourceGroups/sdk-py-tests-rg/providers/Microsoft.NetApp/netAppAccounts/sdk-py-tests-acc-1/capacityPools/sdk-py-tests-pool-1","name":"sdk-py-tests-acc-1/sdk-py-tests-pool-1","type":"Microsoft.NetApp/netAppAccounts/capacityPools","etag":"W/\"datetime''2019-03-26T10%3A30%3A49.852166Z''\"","location":"westus2","properties":{"serviceLevel":"Premium","size":4398046511104,"provisioningState":"Creating"}}'}
-    headers:
-      access-control-expose-headers: [Request-Context]
-      azure-asyncoperation: ['https://management.azure.com/subscriptions/00000000-0000-0000-0000-000000000000/providers/Microsoft.NetApp/locations/westus2/operationResults/534c8243-559a-4485-9959-5b285a6099a8?api-version=2017-08-15']
-      cache-control: [no-cache]
-      content-length: ['459']
-      content-type: [application/json; charset=utf-8]
-      date: ['Tue, 26 Mar 2019 10:30:49 GMT']
-      etag: [W/"datetime'2019-03-26T10%3A30%3A49.852166Z'"]
-=======
     body: {string: !!python/unicode '{"id":"/subscriptions/00000000-0000-0000-0000-000000000000/resourceGroups/sdk-net-tests-rg-eus2/providers/Microsoft.NetApp/netAppAccounts/sdk-py-tests-acc-1/capacityPools/sdk-py-tests-pool-1","name":"sdk-py-tests-acc-1/sdk-py-tests-pool-1","type":"Microsoft.NetApp/netAppAccounts/capacityPools","etag":"W/\"datetime''2019-05-07T17%3A03%3A21.1849496Z''\"","location":"eastus2","properties":{"serviceLevel":"Premium","size":4398046511104,"provisioningState":"Creating"}}'}
     headers:
       access-control-expose-headers: [Request-Context]
@@ -202,7 +142,6 @@
       content-type: [application/json; charset=utf-8]
       date: ['Tue, 07 May 2019 17:03:21 GMT']
       etag: [W/"datetime'2019-05-07T17%3A03%3A21.1849496Z'"]
->>>>>>> b677c6ec
       expires: ['-1']
       pragma: [no-cache]
       request-context: ['appId=cid-v1:2c4cb680-0a1f-424d-bb8d-8e650ba68d53']
@@ -219,114 +158,76 @@
       Accept-Encoding: ['gzip, deflate']
       Connection: [keep-alive]
       User-Agent: [python/2.7.10 (Darwin-16.7.0-x86_64-i386-64bit) msrest/0.6.3 msrest_azure/0.4.34
-<<<<<<< HEAD
-          azure-mgmt-netapp/0.3.0 Azure-SDK-For-Python]
-    method: GET
-    uri: https://management.azure.com/subscriptions/00000000-0000-0000-0000-000000000000/providers/Microsoft.NetApp/locations/westus2/operationResults/534c8243-559a-4485-9959-5b285a6099a8?api-version=2017-08-15
-  response:
-    body: {string: !!python/unicode '{"id":"/subscriptions/00000000-0000-0000-0000-000000000000/providers/Microsoft.NetApp/locations/westus2/operationResults/534c8243-559a-4485-9959-5b285a6099a8","name":"534c8243-559a-4485-9959-5b285a6099a8","status":"Succeeded","startTime":"2019-03-26T10:30:49.7969582Z","endTime":"2019-03-26T10:30:50.3431042Z","percentComplete":100.0,"properties":{"resourceName":"/subscriptions/00000000-0000-0000-0000-000000000000/resourceGroups/sdk-py-tests-rg/providers/Microsoft.NetApp/netAppAccounts/sdk-py-tests-acc-1/capacityPools/sdk-py-tests-pool-1"}}'}
-=======
           azure-mgmt-netapp/0.4.0 Azure-SDK-For-Python]
     method: GET
     uri: https://management.azure.com/subscriptions/00000000-0000-0000-0000-000000000000/providers/Microsoft.NetApp/locations/eastus2/operationResults/ee80f092-0c45-4ef4-8ed3-c22de549ba61?api-version=2019-05-01
   response:
     body: {string: !!python/unicode '{"id":"/subscriptions/00000000-0000-0000-0000-000000000000/providers/Microsoft.NetApp/locations/eastus2/operationResults/ee80f092-0c45-4ef4-8ed3-c22de549ba61","name":"ee80f092-0c45-4ef4-8ed3-c22de549ba61","status":"Succeeded","startTime":"2019-05-07T17:03:21.0662706Z","endTime":"2019-05-07T17:03:21.5514273Z","percentComplete":100.0,"properties":{"resourceName":"/subscriptions/00000000-0000-0000-0000-000000000000/resourceGroups/sdk-net-tests-rg-eus2/providers/Microsoft.NetApp/netAppAccounts/sdk-py-tests-acc-1/capacityPools/sdk-py-tests-pool-1"}}'}
->>>>>>> b677c6ec
     headers:
       access-control-expose-headers: [Request-Context]
       cache-control: [no-cache]
       content-length: ['550']
       content-type: [application/json; charset=utf-8]
-<<<<<<< HEAD
-      date: ['Tue, 26 Mar 2019 10:31:23 GMT']
-=======
       date: ['Tue, 07 May 2019 17:03:51 GMT']
->>>>>>> b677c6ec
-      expires: ['-1']
-      pragma: [no-cache]
-      request-context: ['appId=cid-v1:2c4cb680-0a1f-424d-bb8d-8e650ba68d53']
-      server: [Microsoft-IIS/10.0]
-      strict-transport-security: [max-age=31536000; includeSubDomains]
-      transfer-encoding: [chunked]
-      vary: [Accept-Encoding]
-      x-content-type-options: [nosniff]
-      x-powered-by: [ASP.NET]
-    status: {code: 200, message: OK}
-- request:
-    body: null
-    headers:
-      Accept: [application/json]
-      Accept-Encoding: ['gzip, deflate']
-      Connection: [keep-alive]
-      User-Agent: [python/2.7.10 (Darwin-16.7.0-x86_64-i386-64bit) msrest/0.6.3 msrest_azure/0.4.34
-<<<<<<< HEAD
-          azure-mgmt-netapp/0.3.0 Azure-SDK-For-Python]
-=======
-          azure-mgmt-netapp/0.4.0 Azure-SDK-For-Python]
->>>>>>> b677c6ec
+      expires: ['-1']
+      pragma: [no-cache]
+      request-context: ['appId=cid-v1:2c4cb680-0a1f-424d-bb8d-8e650ba68d53']
+      server: [Microsoft-IIS/10.0]
+      strict-transport-security: [max-age=31536000; includeSubDomains]
+      transfer-encoding: [chunked]
+      vary: [Accept-Encoding]
+      x-content-type-options: [nosniff]
+      x-powered-by: [ASP.NET]
+    status: {code: 200, message: OK}
+- request:
+    body: null
+    headers:
+      Accept: [application/json]
+      Accept-Encoding: ['gzip, deflate']
+      Connection: [keep-alive]
+      User-Agent: [python/2.7.10 (Darwin-16.7.0-x86_64-i386-64bit) msrest/0.6.3 msrest_azure/0.4.34
+          azure-mgmt-netapp/0.4.0 Azure-SDK-For-Python]
     method: GET
     uri: https://management.azure.com/subscriptions/00000000-0000-0000-0000-000000000000/resourceGroups/sdk-net-tests-rg-eus2/providers/Microsoft.NetApp/netAppAccounts/sdk-py-tests-acc-1/capacityPools/sdk-py-tests-pool-1?api-version=2019-05-01
   response:
-<<<<<<< HEAD
-    body: {string: !!python/unicode '{"id":"/subscriptions/00000000-0000-0000-0000-000000000000/resourceGroups/sdk-py-tests-rg/providers/Microsoft.NetApp/netAppAccounts/sdk-py-tests-acc-1/capacityPools/sdk-py-tests-pool-1","name":"sdk-py-tests-acc-1/sdk-py-tests-pool-1","type":"Microsoft.NetApp/netAppAccounts/capacityPools","etag":"W/\"datetime''2019-03-26T10%3A30%3A50.4025581Z''\"","location":"westus2","properties":{"poolId":"32303921-cc74-f683-1b6c-2e6d642807ca","name":"sdk-py-tests-acc-1/sdk-py-tests-pool-1","serviceLevel":"Premium","size":4398046511104,"provisioningState":"Succeeded"}}'}
-=======
     body: {string: !!python/unicode '{"id":"/subscriptions/00000000-0000-0000-0000-000000000000/resourceGroups/sdk-net-tests-rg-eus2/providers/Microsoft.NetApp/netAppAccounts/sdk-py-tests-acc-1/capacityPools/sdk-py-tests-pool-1","name":"sdk-py-tests-acc-1/sdk-py-tests-pool-1","type":"Microsoft.NetApp/netAppAccounts/capacityPools","etag":"W/\"datetime''2019-05-07T17%3A03%3A21.6662855Z''\"","location":"eastus2","properties":{"poolId":"153a2615-0cef-4b1c-0cd5-8bf65f43bf33","name":"sdk-py-tests-acc-1/sdk-py-tests-pool-1","serviceLevel":"Premium","size":4398046511104,"provisioningState":"Succeeded"}}'}
->>>>>>> b677c6ec
     headers:
       access-control-expose-headers: [Request-Context]
       cache-control: [no-cache]
       content-length: ['563']
       content-type: [application/json; charset=utf-8]
-<<<<<<< HEAD
-      date: ['Tue, 26 Mar 2019 10:31:24 GMT']
-      etag: [W/"datetime'2019-03-26T10%3A30%3A50.4025581Z'"]
-=======
       date: ['Tue, 07 May 2019 17:03:52 GMT']
       etag: [W/"datetime'2019-05-07T17%3A03%3A21.6662855Z'"]
->>>>>>> b677c6ec
-      expires: ['-1']
-      pragma: [no-cache]
-      request-context: ['appId=cid-v1:2c4cb680-0a1f-424d-bb8d-8e650ba68d53']
-      server: [Microsoft-IIS/10.0]
-      strict-transport-security: [max-age=31536000; includeSubDomains]
-      transfer-encoding: [chunked]
-      vary: [Accept-Encoding]
-      x-content-type-options: [nosniff]
-      x-powered-by: [ASP.NET]
-    status: {code: 200, message: OK}
-- request:
-    body: null
-    headers:
-      Accept: [application/json]
-      Accept-Encoding: ['gzip, deflate']
-      Connection: [keep-alive]
-      User-Agent: [python/2.7.10 (Darwin-16.7.0-x86_64-i386-64bit) msrest/0.6.3 msrest_azure/0.4.34
-<<<<<<< HEAD
-          azure-mgmt-netapp/0.3.0 Azure-SDK-For-Python]
-=======
-          azure-mgmt-netapp/0.4.0 Azure-SDK-For-Python]
->>>>>>> b677c6ec
+      expires: ['-1']
+      pragma: [no-cache]
+      request-context: ['appId=cid-v1:2c4cb680-0a1f-424d-bb8d-8e650ba68d53']
+      server: [Microsoft-IIS/10.0]
+      strict-transport-security: [max-age=31536000; includeSubDomains]
+      transfer-encoding: [chunked]
+      vary: [Accept-Encoding]
+      x-content-type-options: [nosniff]
+      x-powered-by: [ASP.NET]
+    status: {code: 200, message: OK}
+- request:
+    body: null
+    headers:
+      Accept: [application/json]
+      Accept-Encoding: ['gzip, deflate']
+      Connection: [keep-alive]
+      User-Agent: [python/2.7.10 (Darwin-16.7.0-x86_64-i386-64bit) msrest/0.6.3 msrest_azure/0.4.34
+          azure-mgmt-netapp/0.4.0 Azure-SDK-For-Python]
       accept-language: [en-US]
     method: GET
     uri: https://management.azure.com/subscriptions/00000000-0000-0000-0000-000000000000/resourceGroups/sdk-net-tests-rg-eus2/providers/Microsoft.NetApp/netAppAccounts/sdk-py-tests-acc-1/capacityPools/sdk-py-tests-pool-1?api-version=2019-05-01
   response:
-<<<<<<< HEAD
-    body: {string: !!python/unicode '{"id":"/subscriptions/00000000-0000-0000-0000-000000000000/resourceGroups/sdk-py-tests-rg/providers/Microsoft.NetApp/netAppAccounts/sdk-py-tests-acc-1/capacityPools/sdk-py-tests-pool-1","name":"sdk-py-tests-acc-1/sdk-py-tests-pool-1","type":"Microsoft.NetApp/netAppAccounts/capacityPools","etag":"W/\"datetime''2019-03-26T10%3A30%3A50.4025581Z''\"","location":"westus2","properties":{"poolId":"32303921-cc74-f683-1b6c-2e6d642807ca","name":"sdk-py-tests-acc-1/sdk-py-tests-pool-1","serviceLevel":"Premium","size":4398046511104,"provisioningState":"Succeeded"}}'}
-=======
     body: {string: !!python/unicode '{"id":"/subscriptions/00000000-0000-0000-0000-000000000000/resourceGroups/sdk-net-tests-rg-eus2/providers/Microsoft.NetApp/netAppAccounts/sdk-py-tests-acc-1/capacityPools/sdk-py-tests-pool-1","name":"sdk-py-tests-acc-1/sdk-py-tests-pool-1","type":"Microsoft.NetApp/netAppAccounts/capacityPools","etag":"W/\"datetime''2019-05-07T17%3A03%3A21.6662855Z''\"","location":"eastus2","properties":{"poolId":"153a2615-0cef-4b1c-0cd5-8bf65f43bf33","name":"sdk-py-tests-acc-1/sdk-py-tests-pool-1","serviceLevel":"Premium","size":4398046511104,"provisioningState":"Succeeded"}}'}
->>>>>>> b677c6ec
     headers:
       access-control-expose-headers: [Request-Context]
       cache-control: [no-cache]
       content-length: ['563']
       content-type: [application/json; charset=utf-8]
-<<<<<<< HEAD
-      date: ['Tue, 26 Mar 2019 10:31:27 GMT']
-      etag: [W/"datetime'2019-03-26T10%3A30%3A50.4025581Z'"]
-=======
       date: ['Tue, 07 May 2019 17:03:53 GMT']
       etag: [W/"datetime'2019-05-07T17%3A03%3A21.6662855Z'"]
->>>>>>> b677c6ec
       expires: ['-1']
       pragma: [no-cache]
       request-context: ['appId=cid-v1:2c4cb680-0a1f-424d-bb8d-8e650ba68d53']
@@ -345,11 +246,7 @@
       Connection: [keep-alive]
       Content-Length: ['0']
       User-Agent: [python/2.7.10 (Darwin-16.7.0-x86_64-i386-64bit) msrest/0.6.3 msrest_azure/0.4.34
-<<<<<<< HEAD
-          azure-mgmt-netapp/0.3.0 Azure-SDK-For-Python]
-=======
-          azure-mgmt-netapp/0.4.0 Azure-SDK-For-Python]
->>>>>>> b677c6ec
+          azure-mgmt-netapp/0.4.0 Azure-SDK-For-Python]
       accept-language: [en-US]
     method: DELETE
     uri: https://management.azure.com/subscriptions/00000000-0000-0000-0000-000000000000/resourceGroups/sdk-net-tests-rg-eus2/providers/Microsoft.NetApp/netAppAccounts/sdk-py-tests-acc-1/capacityPools/sdk-py-tests-pool-1?api-version=2019-05-01
@@ -357,31 +254,18 @@
     body: {string: !!python/unicode ''}
     headers:
       access-control-expose-headers: [Request-Context]
-<<<<<<< HEAD
-      azure-asyncoperation: ['https://management.azure.com/subscriptions/00000000-0000-0000-0000-000000000000/providers/Microsoft.NetApp/locations/westus2/operationResults/abc586a5-9892-4a50-9ef0-8f8e76aa5e5c?api-version=2017-08-15']
-      cache-control: [no-cache]
-      content-length: ['0']
-      date: ['Tue, 26 Mar 2019 10:31:30 GMT']
-      expires: ['-1']
-      location: ['https://management.azure.com/subscriptions/00000000-0000-0000-0000-000000000000/providers/Microsoft.NetApp/locations/westus2/operationResults/abc586a5-9892-4a50-9ef0-8f8e76aa5e5c?api-version=2017-08-15&operationResultResponseType=Location']
-=======
       azure-asyncoperation: ['https://management.azure.com/subscriptions/00000000-0000-0000-0000-000000000000/providers/Microsoft.NetApp/locations/eastus2/operationResults/11b57543-453d-4456-9eb1-84c1937bb5ae?api-version=2019-05-01']
       cache-control: [no-cache]
       content-length: ['0']
       date: ['Tue, 07 May 2019 17:03:55 GMT']
       expires: ['-1']
       location: ['https://management.azure.com/subscriptions/00000000-0000-0000-0000-000000000000/providers/Microsoft.NetApp/locations/eastus2/operationResults/11b57543-453d-4456-9eb1-84c1937bb5ae?api-version=2019-05-01&operationResultResponseType=Location']
->>>>>>> b677c6ec
-      pragma: [no-cache]
-      request-context: ['appId=cid-v1:2c4cb680-0a1f-424d-bb8d-8e650ba68d53']
-      server: [Microsoft-IIS/10.0]
-      strict-transport-security: [max-age=31536000; includeSubDomains]
-      x-content-type-options: [nosniff]
-<<<<<<< HEAD
-      x-ms-ratelimit-remaining-subscription-deletes: ['14999']
-=======
+      pragma: [no-cache]
+      request-context: ['appId=cid-v1:2c4cb680-0a1f-424d-bb8d-8e650ba68d53']
+      server: [Microsoft-IIS/10.0]
+      strict-transport-security: [max-age=31536000; includeSubDomains]
+      x-content-type-options: [nosniff]
       x-ms-ratelimit-remaining-subscription-deletes: ['14998']
->>>>>>> b677c6ec
       x-powered-by: [ASP.NET]
     status: {code: 202, message: Accepted}
 - request:
@@ -391,51 +275,35 @@
       Accept-Encoding: ['gzip, deflate']
       Connection: [keep-alive]
       User-Agent: [python/2.7.10 (Darwin-16.7.0-x86_64-i386-64bit) msrest/0.6.3 msrest_azure/0.4.34
-<<<<<<< HEAD
-          azure-mgmt-netapp/0.3.0 Azure-SDK-For-Python]
-    method: GET
-    uri: https://management.azure.com/subscriptions/00000000-0000-0000-0000-000000000000/providers/Microsoft.NetApp/locations/westus2/operationResults/abc586a5-9892-4a50-9ef0-8f8e76aa5e5c?api-version=2017-08-15
-  response:
-    body: {string: !!python/unicode '{"id":"/subscriptions/00000000-0000-0000-0000-000000000000/providers/Microsoft.NetApp/locations/westus2/operationResults/abc586a5-9892-4a50-9ef0-8f8e76aa5e5c","name":"abc586a5-9892-4a50-9ef0-8f8e76aa5e5c","status":"Succeeded","startTime":"2019-03-26T10:31:31.3913776Z","endTime":"2019-03-26T10:31:34.9817836Z","percentComplete":100.0,"properties":{"resourceName":"/subscriptions/00000000-0000-0000-0000-000000000000/resourceGroups/sdk-py-tests-rg/providers/Microsoft.NetApp/netAppAccounts/sdk-py-tests-acc-1/capacityPools/sdk-py-tests-pool-1"}}'}
-=======
           azure-mgmt-netapp/0.4.0 Azure-SDK-For-Python]
     method: GET
     uri: https://management.azure.com/subscriptions/00000000-0000-0000-0000-000000000000/providers/Microsoft.NetApp/locations/eastus2/operationResults/11b57543-453d-4456-9eb1-84c1937bb5ae?api-version=2019-05-01
   response:
     body: {string: !!python/unicode '{"id":"/subscriptions/00000000-0000-0000-0000-000000000000/providers/Microsoft.NetApp/locations/eastus2/operationResults/11b57543-453d-4456-9eb1-84c1937bb5ae","name":"11b57543-453d-4456-9eb1-84c1937bb5ae","status":"Succeeded","startTime":"2019-05-07T17:03:55.4639679Z","endTime":"2019-05-07T17:03:55.7295971Z","percentComplete":100.0,"properties":{"resourceName":"/subscriptions/00000000-0000-0000-0000-000000000000/resourceGroups/sdk-net-tests-rg-eus2/providers/Microsoft.NetApp/netAppAccounts/sdk-py-tests-acc-1/capacityPools/sdk-py-tests-pool-1"}}'}
->>>>>>> b677c6ec
     headers:
       access-control-expose-headers: [Request-Context]
       cache-control: [no-cache]
       content-length: ['550']
       content-type: [application/json; charset=utf-8]
-<<<<<<< HEAD
-      date: ['Tue, 26 Mar 2019 10:32:03 GMT']
-=======
       date: ['Tue, 07 May 2019 17:04:26 GMT']
->>>>>>> b677c6ec
-      expires: ['-1']
-      pragma: [no-cache]
-      request-context: ['appId=cid-v1:2c4cb680-0a1f-424d-bb8d-8e650ba68d53']
-      server: [Microsoft-IIS/10.0]
-      strict-transport-security: [max-age=31536000; includeSubDomains]
-      transfer-encoding: [chunked]
-      vary: [Accept-Encoding]
-      x-content-type-options: [nosniff]
-      x-powered-by: [ASP.NET]
-    status: {code: 200, message: OK}
-- request:
-    body: null
-    headers:
-      Accept: [application/json]
-      Accept-Encoding: ['gzip, deflate']
-      Connection: [keep-alive]
-      User-Agent: [python/2.7.10 (Darwin-16.7.0-x86_64-i386-64bit) msrest/0.6.3 msrest_azure/0.4.34
-<<<<<<< HEAD
-          azure-mgmt-netapp/0.3.0 Azure-SDK-For-Python]
-=======
-          azure-mgmt-netapp/0.4.0 Azure-SDK-For-Python]
->>>>>>> b677c6ec
+      expires: ['-1']
+      pragma: [no-cache]
+      request-context: ['appId=cid-v1:2c4cb680-0a1f-424d-bb8d-8e650ba68d53']
+      server: [Microsoft-IIS/10.0]
+      strict-transport-security: [max-age=31536000; includeSubDomains]
+      transfer-encoding: [chunked]
+      vary: [Accept-Encoding]
+      x-content-type-options: [nosniff]
+      x-powered-by: [ASP.NET]
+    status: {code: 200, message: OK}
+- request:
+    body: null
+    headers:
+      Accept: [application/json]
+      Accept-Encoding: ['gzip, deflate']
+      Connection: [keep-alive]
+      User-Agent: [python/2.7.10 (Darwin-16.7.0-x86_64-i386-64bit) msrest/0.6.3 msrest_azure/0.4.34
+          azure-mgmt-netapp/0.4.0 Azure-SDK-For-Python]
       accept-language: [en-US]
     method: GET
     uri: https://management.azure.com/subscriptions/00000000-0000-0000-0000-000000000000/resourceGroups/sdk-net-tests-rg-eus2/providers/Microsoft.NetApp/netAppAccounts/sdk-py-tests-acc-1/capacityPools/sdk-py-tests-pool-1?api-version=2019-05-01
@@ -447,11 +315,7 @@
       cache-control: [no-cache]
       content-length: ['209']
       content-type: [application/json; charset=utf-8]
-<<<<<<< HEAD
-      date: ['Tue, 26 Mar 2019 10:32:09 GMT']
-=======
       date: ['Tue, 07 May 2019 17:04:31 GMT']
->>>>>>> b677c6ec
       expires: ['-1']
       pragma: [no-cache]
       strict-transport-security: [max-age=31536000; includeSubDomains]
@@ -466,11 +330,7 @@
       Connection: [keep-alive]
       Content-Length: ['0']
       User-Agent: [python/2.7.10 (Darwin-16.7.0-x86_64-i386-64bit) msrest/0.6.3 msrest_azure/0.4.34
-<<<<<<< HEAD
-          azure-mgmt-netapp/0.3.0 Azure-SDK-For-Python]
-=======
-          azure-mgmt-netapp/0.4.0 Azure-SDK-For-Python]
->>>>>>> b677c6ec
+          azure-mgmt-netapp/0.4.0 Azure-SDK-For-Python]
       accept-language: [en-US]
     method: DELETE
     uri: https://management.azure.com/subscriptions/00000000-0000-0000-0000-000000000000/resourceGroups/sdk-net-tests-rg-eus2/providers/Microsoft.NetApp/netAppAccounts/sdk-py-tests-acc-1?api-version=2019-05-01
@@ -478,31 +338,18 @@
     body: {string: !!python/unicode ''}
     headers:
       access-control-expose-headers: [Request-Context]
-<<<<<<< HEAD
-      azure-asyncoperation: ['https://management.azure.com/subscriptions/00000000-0000-0000-0000-000000000000/providers/Microsoft.NetApp/locations/westus2/operationResults/9fd4e43c-4474-463f-a4f5-7e8a396d27ad?api-version=2017-08-15']
-      cache-control: [no-cache]
-      content-length: ['0']
-      date: ['Tue, 26 Mar 2019 10:32:12 GMT']
-      expires: ['-1']
-      location: ['https://management.azure.com/subscriptions/00000000-0000-0000-0000-000000000000/providers/Microsoft.NetApp/locations/westus2/operationResults/9fd4e43c-4474-463f-a4f5-7e8a396d27ad?api-version=2017-08-15&operationResultResponseType=Location']
-=======
       azure-asyncoperation: ['https://management.azure.com/subscriptions/00000000-0000-0000-0000-000000000000/providers/Microsoft.NetApp/locations/eastus2/operationResults/dad75783-fccc-420b-a247-4af0d3941ce4?api-version=2019-05-01']
       cache-control: [no-cache]
       content-length: ['0']
       date: ['Tue, 07 May 2019 17:04:33 GMT']
       expires: ['-1']
       location: ['https://management.azure.com/subscriptions/00000000-0000-0000-0000-000000000000/providers/Microsoft.NetApp/locations/eastus2/operationResults/dad75783-fccc-420b-a247-4af0d3941ce4?api-version=2019-05-01&operationResultResponseType=Location']
->>>>>>> b677c6ec
-      pragma: [no-cache]
-      request-context: ['appId=cid-v1:2c4cb680-0a1f-424d-bb8d-8e650ba68d53']
-      server: [Microsoft-IIS/10.0]
-      strict-transport-security: [max-age=31536000; includeSubDomains]
-      x-content-type-options: [nosniff]
-<<<<<<< HEAD
-      x-ms-ratelimit-remaining-subscription-deletes: ['14999']
-=======
+      pragma: [no-cache]
+      request-context: ['appId=cid-v1:2c4cb680-0a1f-424d-bb8d-8e650ba68d53']
+      server: [Microsoft-IIS/10.0]
+      strict-transport-security: [max-age=31536000; includeSubDomains]
+      x-content-type-options: [nosniff]
       x-ms-ratelimit-remaining-subscription-deletes: ['14998']
->>>>>>> b677c6ec
       x-powered-by: [ASP.NET]
     status: {code: 202, message: Accepted}
 - request:
@@ -512,51 +359,35 @@
       Accept-Encoding: ['gzip, deflate']
       Connection: [keep-alive]
       User-Agent: [python/2.7.10 (Darwin-16.7.0-x86_64-i386-64bit) msrest/0.6.3 msrest_azure/0.4.34
-<<<<<<< HEAD
-          azure-mgmt-netapp/0.3.0 Azure-SDK-For-Python]
-    method: GET
-    uri: https://management.azure.com/subscriptions/00000000-0000-0000-0000-000000000000/providers/Microsoft.NetApp/locations/westus2/operationResults/9fd4e43c-4474-463f-a4f5-7e8a396d27ad?api-version=2017-08-15
-  response:
-    body: {string: !!python/unicode '{"id":"/subscriptions/00000000-0000-0000-0000-000000000000/providers/Microsoft.NetApp/locations/westus2/operationResults/9fd4e43c-4474-463f-a4f5-7e8a396d27ad","name":"9fd4e43c-4474-463f-a4f5-7e8a396d27ad","status":"Succeeded","startTime":"2019-03-26T10:32:12.7329943Z","endTime":"2019-03-26T10:32:12.8580008Z","percentComplete":100.0,"properties":{"resourceName":"/subscriptions/00000000-0000-0000-0000-000000000000/resourceGroups/sdk-py-tests-rg/providers/Microsoft.NetApp/netAppAccounts/sdk-py-tests-acc-1"}}'}
-=======
           azure-mgmt-netapp/0.4.0 Azure-SDK-For-Python]
     method: GET
     uri: https://management.azure.com/subscriptions/00000000-0000-0000-0000-000000000000/providers/Microsoft.NetApp/locations/eastus2/operationResults/dad75783-fccc-420b-a247-4af0d3941ce4?api-version=2019-05-01
   response:
     body: {string: !!python/unicode '{"id":"/subscriptions/00000000-0000-0000-0000-000000000000/providers/Microsoft.NetApp/locations/eastus2/operationResults/dad75783-fccc-420b-a247-4af0d3941ce4","name":"dad75783-fccc-420b-a247-4af0d3941ce4","status":"Succeeded","startTime":"2019-05-07T17:04:33.5810029Z","endTime":"2019-05-07T17:04:33.7528725Z","percentComplete":100.0,"properties":{"resourceName":"/subscriptions/00000000-0000-0000-0000-000000000000/resourceGroups/sdk-net-tests-rg-eus2/providers/Microsoft.NetApp/netAppAccounts/sdk-py-tests-acc-1"}}'}
->>>>>>> b677c6ec
     headers:
       access-control-expose-headers: [Request-Context]
       cache-control: [no-cache]
       content-length: ['516']
       content-type: [application/json; charset=utf-8]
-<<<<<<< HEAD
-      date: ['Tue, 26 Mar 2019 10:32:44 GMT']
-=======
       date: ['Tue, 07 May 2019 17:05:04 GMT']
->>>>>>> b677c6ec
-      expires: ['-1']
-      pragma: [no-cache]
-      request-context: ['appId=cid-v1:2c4cb680-0a1f-424d-bb8d-8e650ba68d53']
-      server: [Microsoft-IIS/10.0]
-      strict-transport-security: [max-age=31536000; includeSubDomains]
-      transfer-encoding: [chunked]
-      vary: [Accept-Encoding]
-      x-content-type-options: [nosniff]
-      x-powered-by: [ASP.NET]
-    status: {code: 200, message: OK}
-- request:
-    body: null
-    headers:
-      Accept: [application/json]
-      Accept-Encoding: ['gzip, deflate']
-      Connection: [keep-alive]
-      User-Agent: [python/2.7.10 (Darwin-16.7.0-x86_64-i386-64bit) msrest/0.6.3 msrest_azure/0.4.34
-<<<<<<< HEAD
-          azure-mgmt-netapp/0.3.0 Azure-SDK-For-Python]
-=======
-          azure-mgmt-netapp/0.4.0 Azure-SDK-For-Python]
->>>>>>> b677c6ec
+      expires: ['-1']
+      pragma: [no-cache]
+      request-context: ['appId=cid-v1:2c4cb680-0a1f-424d-bb8d-8e650ba68d53']
+      server: [Microsoft-IIS/10.0]
+      strict-transport-security: [max-age=31536000; includeSubDomains]
+      transfer-encoding: [chunked]
+      vary: [Accept-Encoding]
+      x-content-type-options: [nosniff]
+      x-powered-by: [ASP.NET]
+    status: {code: 200, message: OK}
+- request:
+    body: null
+    headers:
+      Accept: [application/json]
+      Accept-Encoding: ['gzip, deflate']
+      Connection: [keep-alive]
+      User-Agent: [python/2.7.10 (Darwin-16.7.0-x86_64-i386-64bit) msrest/0.6.3 msrest_azure/0.4.34
+          azure-mgmt-netapp/0.4.0 Azure-SDK-For-Python]
       accept-language: [en-US]
     method: GET
     uri: https://management.azure.com/subscriptions/00000000-0000-0000-0000-000000000000/resourceGroups/sdk-net-tests-rg-eus2/providers/Microsoft.NetApp/netAppAccounts/sdk-py-tests-acc-1?api-version=2019-05-01
@@ -568,11 +399,7 @@
       cache-control: [no-cache]
       content-length: ['175']
       content-type: [application/json; charset=utf-8]
-<<<<<<< HEAD
-      date: ['Tue, 26 Mar 2019 10:32:47 GMT']
-=======
       date: ['Tue, 07 May 2019 17:05:06 GMT']
->>>>>>> b677c6ec
       expires: ['-1']
       pragma: [no-cache]
       strict-transport-security: [max-age=31536000; includeSubDomains]
