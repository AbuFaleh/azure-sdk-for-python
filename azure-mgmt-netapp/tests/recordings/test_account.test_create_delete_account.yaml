interactions:
- request:
    body: !!python/unicode '{"location": "eastus2"}'
    headers:
      Accept: [application/json]
      Accept-Encoding: ['gzip, deflate']
      Connection: [keep-alive]
      Content-Length: ['23']
      Content-Type: [application/json; charset=utf-8]
      User-Agent: [python/2.7.10 (Darwin-16.7.0-x86_64-i386-64bit) msrest/0.6.3 msrest_azure/0.4.34
<<<<<<< HEAD
          azure-mgmt-netapp/0.3.0 Azure-SDK-For-Python]
=======
          azure-mgmt-netapp/0.4.0 Azure-SDK-For-Python]
>>>>>>> b677c6ec
      accept-language: [en-US]
    method: PUT
    uri: https://management.azure.com/subscriptions/00000000-0000-0000-0000-000000000000/resourceGroups/sdk-net-tests-rg-eus2/providers/Microsoft.NetApp/netAppAccounts/sdk-py-tests-acc-1?api-version=2019-05-01
  response:
<<<<<<< HEAD
    body: {string: !!python/unicode '{"id":"/subscriptions/00000000-0000-0000-0000-000000000000/resourceGroups/sdk-py-tests-rg/providers/Microsoft.NetApp/netAppAccounts/sdk-py-tests-acc-1","name":"sdk-py-tests-acc-1","type":"Microsoft.NetApp/netAppAccounts","etag":"W/\"datetime''2019-03-26T10%3A15%3A16.8301481Z''\"","location":"westus2","properties":{"provisioningState":"Creating","name":"sdk-py-tests-acc-1"}}'}
    headers:
      access-control-expose-headers: [Request-Context]
      azure-asyncoperation: ['https://management.azure.com/subscriptions/00000000-0000-0000-0000-000000000000/providers/Microsoft.NetApp/locations/westus2/operationResults/1b34d62a-6536-47d9-b7db-359ef36168e4?api-version=2017-08-15']
      cache-control: [no-cache]
      content-length: ['374']
      content-type: [application/json; charset=utf-8]
      date: ['Tue, 26 Mar 2019 10:15:17 GMT']
      etag: [W/"datetime'2019-03-26T10%3A15%3A16.8301481Z'"]
=======
    body: {string: !!python/unicode '{"id":"/subscriptions/00000000-0000-0000-0000-000000000000/resourceGroups/sdk-net-tests-rg-eus2/providers/Microsoft.NetApp/netAppAccounts/sdk-py-tests-acc-1","name":"sdk-py-tests-acc-1","type":"Microsoft.NetApp/netAppAccounts","etag":"W/\"datetime''2019-05-07T16%3A52%3A01.6527157Z''\"","location":"eastus2","properties":{"provisioningState":"Succeeded","name":"sdk-py-tests-acc-1"}}'}
    headers:
      access-control-expose-headers: [Request-Context]
      azure-asyncoperation: ['https://management.azure.com/subscriptions/00000000-0000-0000-0000-000000000000/providers/Microsoft.NetApp/locations/eastus2/operationResults/5df54016-b36a-42c7-a8f2-201b10ef116f?api-version=2019-05-01']
      cache-control: [no-cache]
      content-length: ['381']
      content-type: [application/json; charset=utf-8]
      date: ['Tue, 07 May 2019 16:52:01 GMT']
      etag: [W/"datetime'2019-05-07T16%3A52%3A01.6527157Z'"]
>>>>>>> b677c6ec
      expires: ['-1']
      pragma: [no-cache]
      request-context: ['appId=cid-v1:2c4cb680-0a1f-424d-bb8d-8e650ba68d53']
      server: [Microsoft-IIS/10.0]
      strict-transport-security: [max-age=31536000; includeSubDomains]
      x-content-type-options: [nosniff]
      x-ms-ratelimit-remaining-subscription-writes: ['1198']
      x-powered-by: [ASP.NET]
    status: {code: 201, message: Created}
- request:
    body: null
    headers:
      Accept: [application/json]
      Accept-Encoding: ['gzip, deflate']
      Connection: [keep-alive]
      User-Agent: [python/2.7.10 (Darwin-16.7.0-x86_64-i386-64bit) msrest/0.6.3 msrest_azure/0.4.34
<<<<<<< HEAD
          azure-mgmt-netapp/0.3.0 Azure-SDK-For-Python]
    method: GET
    uri: https://management.azure.com/subscriptions/00000000-0000-0000-0000-000000000000/providers/Microsoft.NetApp/locations/westus2/operationResults/1b34d62a-6536-47d9-b7db-359ef36168e4?api-version=2017-08-15
  response:
    body: {string: !!python/unicode '{"id":"/subscriptions/00000000-0000-0000-0000-000000000000/providers/Microsoft.NetApp/locations/westus2/operationResults/1b34d62a-6536-47d9-b7db-359ef36168e4","name":"1b34d62a-6536-47d9-b7db-359ef36168e4","status":"Succeeded","startTime":"2019-03-26T10:15:16.6620955Z","endTime":"2019-03-26T10:15:17.0758481Z","percentComplete":100.0,"properties":{"resourceName":"/subscriptions/00000000-0000-0000-0000-000000000000/resourceGroups/sdk-py-tests-rg/providers/Microsoft.NetApp/netAppAccounts/sdk-py-tests-acc-1"}}'}
=======
          azure-mgmt-netapp/0.4.0 Azure-SDK-For-Python]
    method: GET
    uri: https://management.azure.com/subscriptions/00000000-0000-0000-0000-000000000000/providers/Microsoft.NetApp/locations/eastus2/operationResults/5df54016-b36a-42c7-a8f2-201b10ef116f?api-version=2019-05-01
  response:
    body: {string: !!python/unicode '{"id":"/subscriptions/00000000-0000-0000-0000-000000000000/providers/Microsoft.NetApp/locations/eastus2/operationResults/5df54016-b36a-42c7-a8f2-201b10ef116f","name":"5df54016-b36a-42c7-a8f2-201b10ef116f","status":"Succeeded","startTime":"2019-05-07T16:52:01.5096115Z","endTime":"2019-05-07T16:52:01.7127414Z","percentComplete":100.0,"properties":{"resourceName":"/subscriptions/00000000-0000-0000-0000-000000000000/resourceGroups/sdk-net-tests-rg-eus2/providers/Microsoft.NetApp/netAppAccounts/sdk-py-tests-acc-1"}}'}
>>>>>>> b677c6ec
    headers:
      access-control-expose-headers: [Request-Context]
      cache-control: [no-cache]
      content-length: ['516']
      content-type: [application/json; charset=utf-8]
<<<<<<< HEAD
      date: ['Tue, 26 Mar 2019 10:15:48 GMT']
=======
      date: ['Tue, 07 May 2019 16:52:32 GMT']
>>>>>>> b677c6ec
      expires: ['-1']
      pragma: [no-cache]
      request-context: ['appId=cid-v1:2c4cb680-0a1f-424d-bb8d-8e650ba68d53']
      server: [Microsoft-IIS/10.0]
      strict-transport-security: [max-age=31536000; includeSubDomains]
      transfer-encoding: [chunked]
      vary: [Accept-Encoding]
      x-content-type-options: [nosniff]
      x-powered-by: [ASP.NET]
    status: {code: 200, message: OK}
- request:
    body: null
    headers:
      Accept: [application/json]
      Accept-Encoding: ['gzip, deflate']
      Connection: [keep-alive]
      User-Agent: [python/2.7.10 (Darwin-16.7.0-x86_64-i386-64bit) msrest/0.6.3 msrest_azure/0.4.34
<<<<<<< HEAD
          azure-mgmt-netapp/0.3.0 Azure-SDK-For-Python]
=======
          azure-mgmt-netapp/0.4.0 Azure-SDK-For-Python]
>>>>>>> b677c6ec
    method: GET
    uri: https://management.azure.com/subscriptions/00000000-0000-0000-0000-000000000000/resourceGroups/sdk-net-tests-rg-eus2/providers/Microsoft.NetApp/netAppAccounts/sdk-py-tests-acc-1?api-version=2019-05-01
  response:
<<<<<<< HEAD
    body: {string: !!python/unicode '{"id":"/subscriptions/00000000-0000-0000-0000-000000000000/resourceGroups/sdk-py-tests-rg/providers/Microsoft.NetApp/netAppAccounts/sdk-py-tests-acc-1","name":"sdk-py-tests-acc-1","type":"Microsoft.NetApp/netAppAccounts","etag":"W/\"datetime''2019-03-26T10%3A15%3A17.1413722Z''\"","location":"westus2","properties":{"provisioningState":"Succeeded","name":"sdk-py-tests-acc-1"}}'}
    headers:
      access-control-expose-headers: [Request-Context]
      cache-control: [no-cache]
      content-length: ['375']
      content-type: [application/json; charset=utf-8]
      date: ['Tue, 26 Mar 2019 10:15:49 GMT']
      etag: [W/"datetime'2019-03-26T10%3A15%3A17.1413722Z'"]
=======
    body: {string: !!python/unicode '{"id":"/subscriptions/00000000-0000-0000-0000-000000000000/resourceGroups/sdk-net-tests-rg-eus2/providers/Microsoft.NetApp/netAppAccounts/sdk-py-tests-acc-1","name":"sdk-py-tests-acc-1","type":"Microsoft.NetApp/netAppAccounts","etag":"W/\"datetime''2019-05-07T16%3A52%3A01.8448502Z''\"","location":"eastus2","properties":{"provisioningState":"Succeeded","name":"sdk-py-tests-acc-1"}}'}
    headers:
      access-control-expose-headers: [Request-Context]
      cache-control: [no-cache]
      content-length: ['381']
      content-type: [application/json; charset=utf-8]
      date: ['Tue, 07 May 2019 16:52:33 GMT']
      etag: [W/"datetime'2019-05-07T16%3A52%3A01.8448502Z'"]
>>>>>>> b677c6ec
      expires: ['-1']
      pragma: [no-cache]
      request-context: ['appId=cid-v1:2c4cb680-0a1f-424d-bb8d-8e650ba68d53']
      server: [Microsoft-IIS/10.0]
      strict-transport-security: [max-age=31536000; includeSubDomains]
      transfer-encoding: [chunked]
      vary: [Accept-Encoding]
      x-content-type-options: [nosniff]
      x-powered-by: [ASP.NET]
    status: {code: 200, message: OK}
- request:
    body: null
    headers:
      Accept: [application/json]
      Accept-Encoding: ['gzip, deflate']
      Connection: [keep-alive]
      User-Agent: [python/2.7.10 (Darwin-16.7.0-x86_64-i386-64bit) msrest/0.6.3 msrest_azure/0.4.34
<<<<<<< HEAD
          azure-mgmt-netapp/0.3.0 Azure-SDK-For-Python]
=======
          azure-mgmt-netapp/0.4.0 Azure-SDK-For-Python]
>>>>>>> b677c6ec
      accept-language: [en-US]
    method: GET
    uri: https://management.azure.com/subscriptions/00000000-0000-0000-0000-000000000000/resourceGroups/sdk-net-tests-rg-eus2/providers/Microsoft.NetApp/netAppAccounts?api-version=2019-05-01
  response:
<<<<<<< HEAD
    body: {string: !!python/unicode '{"value":[{"id":"/subscriptions/00000000-0000-0000-0000-000000000000/resourceGroups/sdk-py-tests-rg/providers/Microsoft.NetApp/netAppAccounts/sdk-py-tests-acc-1","name":"sdk-py-tests-acc-1","type":"Microsoft.NetApp/netAppAccounts","etag":"W/\"datetime''2019-03-26T10%3A15%3A17.1413722Z''\"","location":"westus2","properties":{"provisioningState":"Succeeded","name":"sdk-py-tests-acc-1"}}]}'}
    headers:
      access-control-expose-headers: [Request-Context]
      cache-control: [no-cache]
      content-length: ['387']
      content-type: [application/json; charset=utf-8]
      date: ['Tue, 26 Mar 2019 10:15:51 GMT']
=======
    body: {string: !!python/unicode '{"value":[{"id":"/subscriptions/00000000-0000-0000-0000-000000000000/resourceGroups/sdk-net-tests-rg-eus2/providers/Microsoft.NetApp/netAppAccounts/sdk-py-tests-acc-1","name":"sdk-py-tests-acc-1","type":"Microsoft.NetApp/netAppAccounts","etag":"W/\"datetime''2019-05-07T16%3A52%3A01.8448502Z''\"","location":"eastus2","properties":{"provisioningState":"Succeeded","name":"sdk-py-tests-acc-1"}}]}'}
    headers:
      access-control-expose-headers: [Request-Context]
      cache-control: [no-cache]
      content-length: ['393']
      content-type: [application/json; charset=utf-8]
      date: ['Tue, 07 May 2019 16:52:34 GMT']
>>>>>>> b677c6ec
      expires: ['-1']
      pragma: [no-cache]
      request-context: ['appId=cid-v1:2c4cb680-0a1f-424d-bb8d-8e650ba68d53']
      server: [Microsoft-IIS/10.0]
      strict-transport-security: [max-age=31536000; includeSubDomains]
      transfer-encoding: [chunked]
      vary: [Accept-Encoding]
      x-content-type-options: [nosniff]
      x-powered-by: [ASP.NET]
    status: {code: 200, message: OK}
- request:
    body: null
    headers:
      Accept: [application/json]
      Accept-Encoding: ['gzip, deflate']
      Connection: [keep-alive]
      Content-Length: ['0']
      User-Agent: [python/2.7.10 (Darwin-16.7.0-x86_64-i386-64bit) msrest/0.6.3 msrest_azure/0.4.34
<<<<<<< HEAD
          azure-mgmt-netapp/0.3.0 Azure-SDK-For-Python]
=======
          azure-mgmt-netapp/0.4.0 Azure-SDK-For-Python]
>>>>>>> b677c6ec
      accept-language: [en-US]
    method: DELETE
    uri: https://management.azure.com/subscriptions/00000000-0000-0000-0000-000000000000/resourceGroups/sdk-net-tests-rg-eus2/providers/Microsoft.NetApp/netAppAccounts/sdk-py-tests-acc-1?api-version=2019-05-01
  response:
    body: {string: !!python/unicode ''}
    headers:
      access-control-expose-headers: [Request-Context]
<<<<<<< HEAD
      azure-asyncoperation: ['https://management.azure.com/subscriptions/00000000-0000-0000-0000-000000000000/providers/Microsoft.NetApp/locations/westus2/operationResults/63cc54db-dbdd-4f52-8f92-c88c13178ee2?api-version=2017-08-15']
      cache-control: [no-cache]
      content-length: ['0']
      date: ['Tue, 26 Mar 2019 10:15:52 GMT']
      expires: ['-1']
      location: ['https://management.azure.com/subscriptions/00000000-0000-0000-0000-000000000000/providers/Microsoft.NetApp/locations/westus2/operationResults/63cc54db-dbdd-4f52-8f92-c88c13178ee2?api-version=2017-08-15&operationResultResponseType=Location']
=======
      azure-asyncoperation: ['https://management.azure.com/subscriptions/00000000-0000-0000-0000-000000000000/providers/Microsoft.NetApp/locations/eastus2/operationResults/b58e2706-2c19-4072-a2ab-3194c27403f5?api-version=2019-05-01']
      cache-control: [no-cache]
      content-length: ['0']
      date: ['Tue, 07 May 2019 16:52:36 GMT']
      expires: ['-1']
      location: ['https://management.azure.com/subscriptions/00000000-0000-0000-0000-000000000000/providers/Microsoft.NetApp/locations/eastus2/operationResults/b58e2706-2c19-4072-a2ab-3194c27403f5?api-version=2019-05-01&operationResultResponseType=Location']
>>>>>>> b677c6ec
      pragma: [no-cache]
      request-context: ['appId=cid-v1:2c4cb680-0a1f-424d-bb8d-8e650ba68d53']
      server: [Microsoft-IIS/10.0]
      strict-transport-security: [max-age=31536000; includeSubDomains]
      x-content-type-options: [nosniff]
<<<<<<< HEAD
      x-ms-ratelimit-remaining-subscription-deletes: ['14998']
=======
      x-ms-ratelimit-remaining-subscription-deletes: ['14999']
>>>>>>> b677c6ec
      x-powered-by: [ASP.NET]
    status: {code: 202, message: Accepted}
- request:
    body: null
    headers:
      Accept: [application/json]
      Accept-Encoding: ['gzip, deflate']
      Connection: [keep-alive]
      User-Agent: [python/2.7.10 (Darwin-16.7.0-x86_64-i386-64bit) msrest/0.6.3 msrest_azure/0.4.34
<<<<<<< HEAD
          azure-mgmt-netapp/0.3.0 Azure-SDK-For-Python]
    method: GET
    uri: https://management.azure.com/subscriptions/00000000-0000-0000-0000-000000000000/providers/Microsoft.NetApp/locations/westus2/operationResults/63cc54db-dbdd-4f52-8f92-c88c13178ee2?api-version=2017-08-15
  response:
    body: {string: !!python/unicode '{"id":"/subscriptions/00000000-0000-0000-0000-000000000000/providers/Microsoft.NetApp/locations/westus2/operationResults/63cc54db-dbdd-4f52-8f92-c88c13178ee2","name":"63cc54db-dbdd-4f52-8f92-c88c13178ee2","status":"Succeeded","startTime":"2019-03-26T10:15:53.3616289Z","endTime":"2019-03-26T10:15:53.4396881Z","percentComplete":100.0,"properties":{"resourceName":"/subscriptions/00000000-0000-0000-0000-000000000000/resourceGroups/sdk-py-tests-rg/providers/Microsoft.NetApp/netAppAccounts/sdk-py-tests-acc-1"}}'}
=======
          azure-mgmt-netapp/0.4.0 Azure-SDK-For-Python]
    method: GET
    uri: https://management.azure.com/subscriptions/00000000-0000-0000-0000-000000000000/providers/Microsoft.NetApp/locations/eastus2/operationResults/b58e2706-2c19-4072-a2ab-3194c27403f5?api-version=2019-05-01
  response:
    body: {string: !!python/unicode '{"id":"/subscriptions/00000000-0000-0000-0000-000000000000/providers/Microsoft.NetApp/locations/eastus2/operationResults/b58e2706-2c19-4072-a2ab-3194c27403f5","name":"b58e2706-2c19-4072-a2ab-3194c27403f5","status":"Succeeded","startTime":"2019-05-07T16:52:36.4668688Z","endTime":"2019-05-07T16:52:36.6386817Z","percentComplete":100.0,"properties":{"resourceName":"/subscriptions/00000000-0000-0000-0000-000000000000/resourceGroups/sdk-net-tests-rg-eus2/providers/Microsoft.NetApp/netAppAccounts/sdk-py-tests-acc-1"}}'}
>>>>>>> b677c6ec
    headers:
      access-control-expose-headers: [Request-Context]
      cache-control: [no-cache]
      content-length: ['516']
      content-type: [application/json; charset=utf-8]
<<<<<<< HEAD
      date: ['Tue, 26 Mar 2019 10:16:25 GMT']
=======
      date: ['Tue, 07 May 2019 16:53:07 GMT']
>>>>>>> b677c6ec
      expires: ['-1']
      pragma: [no-cache]
      request-context: ['appId=cid-v1:2c4cb680-0a1f-424d-bb8d-8e650ba68d53']
      server: [Microsoft-IIS/10.0]
      strict-transport-security: [max-age=31536000; includeSubDomains]
      transfer-encoding: [chunked]
      vary: [Accept-Encoding]
      x-content-type-options: [nosniff]
      x-powered-by: [ASP.NET]
    status: {code: 200, message: OK}
- request:
    body: null
    headers:
      Accept: [application/json]
      Accept-Encoding: ['gzip, deflate']
      Connection: [keep-alive]
      User-Agent: [python/2.7.10 (Darwin-16.7.0-x86_64-i386-64bit) msrest/0.6.3 msrest_azure/0.4.34
<<<<<<< HEAD
          azure-mgmt-netapp/0.3.0 Azure-SDK-For-Python]
=======
          azure-mgmt-netapp/0.4.0 Azure-SDK-For-Python]
>>>>>>> b677c6ec
      accept-language: [en-US]
    method: GET
    uri: https://management.azure.com/subscriptions/00000000-0000-0000-0000-000000000000/resourceGroups/sdk-net-tests-rg-eus2/providers/Microsoft.NetApp/netAppAccounts/sdk-py-tests-acc-1?api-version=2019-05-01
  response:
    body: {string: !!python/unicode '{"error":{"code":"ResourceNotFound","message":"The
        Resource ''Microsoft.NetApp/netAppAccounts/sdk-py-tests-acc-1'' under resource
        group ''sdk-net-tests-rg-eus2'' was not found."}}'}
    headers:
      cache-control: [no-cache]
      content-length: ['175']
      content-type: [application/json; charset=utf-8]
<<<<<<< HEAD
      date: ['Tue, 26 Mar 2019 10:16:29 GMT']
=======
      date: ['Tue, 07 May 2019 16:53:09 GMT']
>>>>>>> b677c6ec
      expires: ['-1']
      pragma: [no-cache]
      strict-transport-security: [max-age=31536000; includeSubDomains]
      x-content-type-options: [nosniff]
      x-ms-failure-cause: [gateway]
    status: {code: 404, message: Not Found}
- request:
    body: null
    headers:
      Accept: [application/json]
      Accept-Encoding: ['gzip, deflate']
      Connection: [keep-alive]
      User-Agent: [python/2.7.10 (Darwin-16.7.0-x86_64-i386-64bit) msrest/0.6.3 msrest_azure/0.4.34
<<<<<<< HEAD
          azure-mgmt-netapp/0.3.0 Azure-SDK-For-Python]
=======
          azure-mgmt-netapp/0.4.0 Azure-SDK-For-Python]
>>>>>>> b677c6ec
      accept-language: [en-US]
    method: GET
    uri: https://management.azure.com/subscriptions/00000000-0000-0000-0000-000000000000/resourceGroups/sdk-net-tests-rg-eus2/providers/Microsoft.NetApp/netAppAccounts?api-version=2019-05-01
  response:
    body: {string: !!python/unicode '{"value":[]}'}
    headers:
      cache-control: [no-cache]
      content-length: ['12']
      content-type: [application/json; charset=utf-8]
<<<<<<< HEAD
      date: ['Tue, 26 Mar 2019 10:16:30 GMT']
=======
      date: ['Tue, 07 May 2019 16:53:11 GMT']
>>>>>>> b677c6ec
      expires: ['-1']
      pragma: [no-cache]
      strict-transport-security: [max-age=31536000; includeSubDomains]
      vary: [Accept-Encoding]
      x-content-type-options: [nosniff]
    status: {code: 200, message: OK}
version: 1<|MERGE_RESOLUTION|>--- conflicted
+++ resolved
@@ -8,26 +8,11 @@
       Content-Length: ['23']
       Content-Type: [application/json; charset=utf-8]
       User-Agent: [python/2.7.10 (Darwin-16.7.0-x86_64-i386-64bit) msrest/0.6.3 msrest_azure/0.4.34
-<<<<<<< HEAD
-          azure-mgmt-netapp/0.3.0 Azure-SDK-For-Python]
-=======
-          azure-mgmt-netapp/0.4.0 Azure-SDK-For-Python]
->>>>>>> b677c6ec
+          azure-mgmt-netapp/0.4.0 Azure-SDK-For-Python]
       accept-language: [en-US]
     method: PUT
     uri: https://management.azure.com/subscriptions/00000000-0000-0000-0000-000000000000/resourceGroups/sdk-net-tests-rg-eus2/providers/Microsoft.NetApp/netAppAccounts/sdk-py-tests-acc-1?api-version=2019-05-01
   response:
-<<<<<<< HEAD
-    body: {string: !!python/unicode '{"id":"/subscriptions/00000000-0000-0000-0000-000000000000/resourceGroups/sdk-py-tests-rg/providers/Microsoft.NetApp/netAppAccounts/sdk-py-tests-acc-1","name":"sdk-py-tests-acc-1","type":"Microsoft.NetApp/netAppAccounts","etag":"W/\"datetime''2019-03-26T10%3A15%3A16.8301481Z''\"","location":"westus2","properties":{"provisioningState":"Creating","name":"sdk-py-tests-acc-1"}}'}
-    headers:
-      access-control-expose-headers: [Request-Context]
-      azure-asyncoperation: ['https://management.azure.com/subscriptions/00000000-0000-0000-0000-000000000000/providers/Microsoft.NetApp/locations/westus2/operationResults/1b34d62a-6536-47d9-b7db-359ef36168e4?api-version=2017-08-15']
-      cache-control: [no-cache]
-      content-length: ['374']
-      content-type: [application/json; charset=utf-8]
-      date: ['Tue, 26 Mar 2019 10:15:17 GMT']
-      etag: [W/"datetime'2019-03-26T10%3A15%3A16.8301481Z'"]
-=======
     body: {string: !!python/unicode '{"id":"/subscriptions/00000000-0000-0000-0000-000000000000/resourceGroups/sdk-net-tests-rg-eus2/providers/Microsoft.NetApp/netAppAccounts/sdk-py-tests-acc-1","name":"sdk-py-tests-acc-1","type":"Microsoft.NetApp/netAppAccounts","etag":"W/\"datetime''2019-05-07T16%3A52%3A01.6527157Z''\"","location":"eastus2","properties":{"provisioningState":"Succeeded","name":"sdk-py-tests-acc-1"}}'}
     headers:
       access-control-expose-headers: [Request-Context]
@@ -37,7 +22,6 @@
       content-type: [application/json; charset=utf-8]
       date: ['Tue, 07 May 2019 16:52:01 GMT']
       etag: [W/"datetime'2019-05-07T16%3A52%3A01.6527157Z'"]
->>>>>>> b677c6ec
       expires: ['-1']
       pragma: [no-cache]
       request-context: ['appId=cid-v1:2c4cb680-0a1f-424d-bb8d-8e650ba68d53']
@@ -54,64 +38,38 @@
       Accept-Encoding: ['gzip, deflate']
       Connection: [keep-alive]
       User-Agent: [python/2.7.10 (Darwin-16.7.0-x86_64-i386-64bit) msrest/0.6.3 msrest_azure/0.4.34
-<<<<<<< HEAD
-          azure-mgmt-netapp/0.3.0 Azure-SDK-For-Python]
-    method: GET
-    uri: https://management.azure.com/subscriptions/00000000-0000-0000-0000-000000000000/providers/Microsoft.NetApp/locations/westus2/operationResults/1b34d62a-6536-47d9-b7db-359ef36168e4?api-version=2017-08-15
-  response:
-    body: {string: !!python/unicode '{"id":"/subscriptions/00000000-0000-0000-0000-000000000000/providers/Microsoft.NetApp/locations/westus2/operationResults/1b34d62a-6536-47d9-b7db-359ef36168e4","name":"1b34d62a-6536-47d9-b7db-359ef36168e4","status":"Succeeded","startTime":"2019-03-26T10:15:16.6620955Z","endTime":"2019-03-26T10:15:17.0758481Z","percentComplete":100.0,"properties":{"resourceName":"/subscriptions/00000000-0000-0000-0000-000000000000/resourceGroups/sdk-py-tests-rg/providers/Microsoft.NetApp/netAppAccounts/sdk-py-tests-acc-1"}}'}
-=======
           azure-mgmt-netapp/0.4.0 Azure-SDK-For-Python]
     method: GET
     uri: https://management.azure.com/subscriptions/00000000-0000-0000-0000-000000000000/providers/Microsoft.NetApp/locations/eastus2/operationResults/5df54016-b36a-42c7-a8f2-201b10ef116f?api-version=2019-05-01
   response:
     body: {string: !!python/unicode '{"id":"/subscriptions/00000000-0000-0000-0000-000000000000/providers/Microsoft.NetApp/locations/eastus2/operationResults/5df54016-b36a-42c7-a8f2-201b10ef116f","name":"5df54016-b36a-42c7-a8f2-201b10ef116f","status":"Succeeded","startTime":"2019-05-07T16:52:01.5096115Z","endTime":"2019-05-07T16:52:01.7127414Z","percentComplete":100.0,"properties":{"resourceName":"/subscriptions/00000000-0000-0000-0000-000000000000/resourceGroups/sdk-net-tests-rg-eus2/providers/Microsoft.NetApp/netAppAccounts/sdk-py-tests-acc-1"}}'}
->>>>>>> b677c6ec
     headers:
       access-control-expose-headers: [Request-Context]
       cache-control: [no-cache]
       content-length: ['516']
       content-type: [application/json; charset=utf-8]
-<<<<<<< HEAD
-      date: ['Tue, 26 Mar 2019 10:15:48 GMT']
-=======
       date: ['Tue, 07 May 2019 16:52:32 GMT']
->>>>>>> b677c6ec
-      expires: ['-1']
-      pragma: [no-cache]
-      request-context: ['appId=cid-v1:2c4cb680-0a1f-424d-bb8d-8e650ba68d53']
-      server: [Microsoft-IIS/10.0]
-      strict-transport-security: [max-age=31536000; includeSubDomains]
-      transfer-encoding: [chunked]
-      vary: [Accept-Encoding]
-      x-content-type-options: [nosniff]
-      x-powered-by: [ASP.NET]
-    status: {code: 200, message: OK}
-- request:
-    body: null
-    headers:
-      Accept: [application/json]
-      Accept-Encoding: ['gzip, deflate']
-      Connection: [keep-alive]
-      User-Agent: [python/2.7.10 (Darwin-16.7.0-x86_64-i386-64bit) msrest/0.6.3 msrest_azure/0.4.34
-<<<<<<< HEAD
-          azure-mgmt-netapp/0.3.0 Azure-SDK-For-Python]
-=======
-          azure-mgmt-netapp/0.4.0 Azure-SDK-For-Python]
->>>>>>> b677c6ec
-    method: GET
-    uri: https://management.azure.com/subscriptions/00000000-0000-0000-0000-000000000000/resourceGroups/sdk-net-tests-rg-eus2/providers/Microsoft.NetApp/netAppAccounts/sdk-py-tests-acc-1?api-version=2019-05-01
-  response:
-<<<<<<< HEAD
-    body: {string: !!python/unicode '{"id":"/subscriptions/00000000-0000-0000-0000-000000000000/resourceGroups/sdk-py-tests-rg/providers/Microsoft.NetApp/netAppAccounts/sdk-py-tests-acc-1","name":"sdk-py-tests-acc-1","type":"Microsoft.NetApp/netAppAccounts","etag":"W/\"datetime''2019-03-26T10%3A15%3A17.1413722Z''\"","location":"westus2","properties":{"provisioningState":"Succeeded","name":"sdk-py-tests-acc-1"}}'}
-    headers:
-      access-control-expose-headers: [Request-Context]
-      cache-control: [no-cache]
-      content-length: ['375']
-      content-type: [application/json; charset=utf-8]
-      date: ['Tue, 26 Mar 2019 10:15:49 GMT']
-      etag: [W/"datetime'2019-03-26T10%3A15%3A17.1413722Z'"]
-=======
+      expires: ['-1']
+      pragma: [no-cache]
+      request-context: ['appId=cid-v1:2c4cb680-0a1f-424d-bb8d-8e650ba68d53']
+      server: [Microsoft-IIS/10.0]
+      strict-transport-security: [max-age=31536000; includeSubDomains]
+      transfer-encoding: [chunked]
+      vary: [Accept-Encoding]
+      x-content-type-options: [nosniff]
+      x-powered-by: [ASP.NET]
+    status: {code: 200, message: OK}
+- request:
+    body: null
+    headers:
+      Accept: [application/json]
+      Accept-Encoding: ['gzip, deflate']
+      Connection: [keep-alive]
+      User-Agent: [python/2.7.10 (Darwin-16.7.0-x86_64-i386-64bit) msrest/0.6.3 msrest_azure/0.4.34
+          azure-mgmt-netapp/0.4.0 Azure-SDK-For-Python]
+    method: GET
+    uri: https://management.azure.com/subscriptions/00000000-0000-0000-0000-000000000000/resourceGroups/sdk-net-tests-rg-eus2/providers/Microsoft.NetApp/netAppAccounts/sdk-py-tests-acc-1?api-version=2019-05-01
+  response:
     body: {string: !!python/unicode '{"id":"/subscriptions/00000000-0000-0000-0000-000000000000/resourceGroups/sdk-net-tests-rg-eus2/providers/Microsoft.NetApp/netAppAccounts/sdk-py-tests-acc-1","name":"sdk-py-tests-acc-1","type":"Microsoft.NetApp/netAppAccounts","etag":"W/\"datetime''2019-05-07T16%3A52%3A01.8448502Z''\"","location":"eastus2","properties":{"provisioningState":"Succeeded","name":"sdk-py-tests-acc-1"}}'}
     headers:
       access-control-expose-headers: [Request-Context]
@@ -120,42 +78,28 @@
       content-type: [application/json; charset=utf-8]
       date: ['Tue, 07 May 2019 16:52:33 GMT']
       etag: [W/"datetime'2019-05-07T16%3A52%3A01.8448502Z'"]
->>>>>>> b677c6ec
-      expires: ['-1']
-      pragma: [no-cache]
-      request-context: ['appId=cid-v1:2c4cb680-0a1f-424d-bb8d-8e650ba68d53']
-      server: [Microsoft-IIS/10.0]
-      strict-transport-security: [max-age=31536000; includeSubDomains]
-      transfer-encoding: [chunked]
-      vary: [Accept-Encoding]
-      x-content-type-options: [nosniff]
-      x-powered-by: [ASP.NET]
-    status: {code: 200, message: OK}
-- request:
-    body: null
-    headers:
-      Accept: [application/json]
-      Accept-Encoding: ['gzip, deflate']
-      Connection: [keep-alive]
-      User-Agent: [python/2.7.10 (Darwin-16.7.0-x86_64-i386-64bit) msrest/0.6.3 msrest_azure/0.4.34
-<<<<<<< HEAD
-          azure-mgmt-netapp/0.3.0 Azure-SDK-For-Python]
-=======
-          azure-mgmt-netapp/0.4.0 Azure-SDK-For-Python]
->>>>>>> b677c6ec
+      expires: ['-1']
+      pragma: [no-cache]
+      request-context: ['appId=cid-v1:2c4cb680-0a1f-424d-bb8d-8e650ba68d53']
+      server: [Microsoft-IIS/10.0]
+      strict-transport-security: [max-age=31536000; includeSubDomains]
+      transfer-encoding: [chunked]
+      vary: [Accept-Encoding]
+      x-content-type-options: [nosniff]
+      x-powered-by: [ASP.NET]
+    status: {code: 200, message: OK}
+- request:
+    body: null
+    headers:
+      Accept: [application/json]
+      Accept-Encoding: ['gzip, deflate']
+      Connection: [keep-alive]
+      User-Agent: [python/2.7.10 (Darwin-16.7.0-x86_64-i386-64bit) msrest/0.6.3 msrest_azure/0.4.34
+          azure-mgmt-netapp/0.4.0 Azure-SDK-For-Python]
       accept-language: [en-US]
     method: GET
     uri: https://management.azure.com/subscriptions/00000000-0000-0000-0000-000000000000/resourceGroups/sdk-net-tests-rg-eus2/providers/Microsoft.NetApp/netAppAccounts?api-version=2019-05-01
   response:
-<<<<<<< HEAD
-    body: {string: !!python/unicode '{"value":[{"id":"/subscriptions/00000000-0000-0000-0000-000000000000/resourceGroups/sdk-py-tests-rg/providers/Microsoft.NetApp/netAppAccounts/sdk-py-tests-acc-1","name":"sdk-py-tests-acc-1","type":"Microsoft.NetApp/netAppAccounts","etag":"W/\"datetime''2019-03-26T10%3A15%3A17.1413722Z''\"","location":"westus2","properties":{"provisioningState":"Succeeded","name":"sdk-py-tests-acc-1"}}]}'}
-    headers:
-      access-control-expose-headers: [Request-Context]
-      cache-control: [no-cache]
-      content-length: ['387']
-      content-type: [application/json; charset=utf-8]
-      date: ['Tue, 26 Mar 2019 10:15:51 GMT']
-=======
     body: {string: !!python/unicode '{"value":[{"id":"/subscriptions/00000000-0000-0000-0000-000000000000/resourceGroups/sdk-net-tests-rg-eus2/providers/Microsoft.NetApp/netAppAccounts/sdk-py-tests-acc-1","name":"sdk-py-tests-acc-1","type":"Microsoft.NetApp/netAppAccounts","etag":"W/\"datetime''2019-05-07T16%3A52%3A01.8448502Z''\"","location":"eastus2","properties":{"provisioningState":"Succeeded","name":"sdk-py-tests-acc-1"}}]}'}
     headers:
       access-control-expose-headers: [Request-Context]
@@ -163,7 +107,6 @@
       content-length: ['393']
       content-type: [application/json; charset=utf-8]
       date: ['Tue, 07 May 2019 16:52:34 GMT']
->>>>>>> b677c6ec
       expires: ['-1']
       pragma: [no-cache]
       request-context: ['appId=cid-v1:2c4cb680-0a1f-424d-bb8d-8e650ba68d53']
@@ -182,11 +125,7 @@
       Connection: [keep-alive]
       Content-Length: ['0']
       User-Agent: [python/2.7.10 (Darwin-16.7.0-x86_64-i386-64bit) msrest/0.6.3 msrest_azure/0.4.34
-<<<<<<< HEAD
-          azure-mgmt-netapp/0.3.0 Azure-SDK-For-Python]
-=======
-          azure-mgmt-netapp/0.4.0 Azure-SDK-For-Python]
->>>>>>> b677c6ec
+          azure-mgmt-netapp/0.4.0 Azure-SDK-For-Python]
       accept-language: [en-US]
     method: DELETE
     uri: https://management.azure.com/subscriptions/00000000-0000-0000-0000-000000000000/resourceGroups/sdk-net-tests-rg-eus2/providers/Microsoft.NetApp/netAppAccounts/sdk-py-tests-acc-1?api-version=2019-05-01
@@ -194,31 +133,18 @@
     body: {string: !!python/unicode ''}
     headers:
       access-control-expose-headers: [Request-Context]
-<<<<<<< HEAD
-      azure-asyncoperation: ['https://management.azure.com/subscriptions/00000000-0000-0000-0000-000000000000/providers/Microsoft.NetApp/locations/westus2/operationResults/63cc54db-dbdd-4f52-8f92-c88c13178ee2?api-version=2017-08-15']
-      cache-control: [no-cache]
-      content-length: ['0']
-      date: ['Tue, 26 Mar 2019 10:15:52 GMT']
-      expires: ['-1']
-      location: ['https://management.azure.com/subscriptions/00000000-0000-0000-0000-000000000000/providers/Microsoft.NetApp/locations/westus2/operationResults/63cc54db-dbdd-4f52-8f92-c88c13178ee2?api-version=2017-08-15&operationResultResponseType=Location']
-=======
       azure-asyncoperation: ['https://management.azure.com/subscriptions/00000000-0000-0000-0000-000000000000/providers/Microsoft.NetApp/locations/eastus2/operationResults/b58e2706-2c19-4072-a2ab-3194c27403f5?api-version=2019-05-01']
       cache-control: [no-cache]
       content-length: ['0']
       date: ['Tue, 07 May 2019 16:52:36 GMT']
       expires: ['-1']
       location: ['https://management.azure.com/subscriptions/00000000-0000-0000-0000-000000000000/providers/Microsoft.NetApp/locations/eastus2/operationResults/b58e2706-2c19-4072-a2ab-3194c27403f5?api-version=2019-05-01&operationResultResponseType=Location']
->>>>>>> b677c6ec
-      pragma: [no-cache]
-      request-context: ['appId=cid-v1:2c4cb680-0a1f-424d-bb8d-8e650ba68d53']
-      server: [Microsoft-IIS/10.0]
-      strict-transport-security: [max-age=31536000; includeSubDomains]
-      x-content-type-options: [nosniff]
-<<<<<<< HEAD
-      x-ms-ratelimit-remaining-subscription-deletes: ['14998']
-=======
+      pragma: [no-cache]
+      request-context: ['appId=cid-v1:2c4cb680-0a1f-424d-bb8d-8e650ba68d53']
+      server: [Microsoft-IIS/10.0]
+      strict-transport-security: [max-age=31536000; includeSubDomains]
+      x-content-type-options: [nosniff]
       x-ms-ratelimit-remaining-subscription-deletes: ['14999']
->>>>>>> b677c6ec
       x-powered-by: [ASP.NET]
     status: {code: 202, message: Accepted}
 - request:
@@ -228,51 +154,35 @@
       Accept-Encoding: ['gzip, deflate']
       Connection: [keep-alive]
       User-Agent: [python/2.7.10 (Darwin-16.7.0-x86_64-i386-64bit) msrest/0.6.3 msrest_azure/0.4.34
-<<<<<<< HEAD
-          azure-mgmt-netapp/0.3.0 Azure-SDK-For-Python]
-    method: GET
-    uri: https://management.azure.com/subscriptions/00000000-0000-0000-0000-000000000000/providers/Microsoft.NetApp/locations/westus2/operationResults/63cc54db-dbdd-4f52-8f92-c88c13178ee2?api-version=2017-08-15
-  response:
-    body: {string: !!python/unicode '{"id":"/subscriptions/00000000-0000-0000-0000-000000000000/providers/Microsoft.NetApp/locations/westus2/operationResults/63cc54db-dbdd-4f52-8f92-c88c13178ee2","name":"63cc54db-dbdd-4f52-8f92-c88c13178ee2","status":"Succeeded","startTime":"2019-03-26T10:15:53.3616289Z","endTime":"2019-03-26T10:15:53.4396881Z","percentComplete":100.0,"properties":{"resourceName":"/subscriptions/00000000-0000-0000-0000-000000000000/resourceGroups/sdk-py-tests-rg/providers/Microsoft.NetApp/netAppAccounts/sdk-py-tests-acc-1"}}'}
-=======
           azure-mgmt-netapp/0.4.0 Azure-SDK-For-Python]
     method: GET
     uri: https://management.azure.com/subscriptions/00000000-0000-0000-0000-000000000000/providers/Microsoft.NetApp/locations/eastus2/operationResults/b58e2706-2c19-4072-a2ab-3194c27403f5?api-version=2019-05-01
   response:
     body: {string: !!python/unicode '{"id":"/subscriptions/00000000-0000-0000-0000-000000000000/providers/Microsoft.NetApp/locations/eastus2/operationResults/b58e2706-2c19-4072-a2ab-3194c27403f5","name":"b58e2706-2c19-4072-a2ab-3194c27403f5","status":"Succeeded","startTime":"2019-05-07T16:52:36.4668688Z","endTime":"2019-05-07T16:52:36.6386817Z","percentComplete":100.0,"properties":{"resourceName":"/subscriptions/00000000-0000-0000-0000-000000000000/resourceGroups/sdk-net-tests-rg-eus2/providers/Microsoft.NetApp/netAppAccounts/sdk-py-tests-acc-1"}}'}
->>>>>>> b677c6ec
     headers:
       access-control-expose-headers: [Request-Context]
       cache-control: [no-cache]
       content-length: ['516']
       content-type: [application/json; charset=utf-8]
-<<<<<<< HEAD
-      date: ['Tue, 26 Mar 2019 10:16:25 GMT']
-=======
       date: ['Tue, 07 May 2019 16:53:07 GMT']
->>>>>>> b677c6ec
-      expires: ['-1']
-      pragma: [no-cache]
-      request-context: ['appId=cid-v1:2c4cb680-0a1f-424d-bb8d-8e650ba68d53']
-      server: [Microsoft-IIS/10.0]
-      strict-transport-security: [max-age=31536000; includeSubDomains]
-      transfer-encoding: [chunked]
-      vary: [Accept-Encoding]
-      x-content-type-options: [nosniff]
-      x-powered-by: [ASP.NET]
-    status: {code: 200, message: OK}
-- request:
-    body: null
-    headers:
-      Accept: [application/json]
-      Accept-Encoding: ['gzip, deflate']
-      Connection: [keep-alive]
-      User-Agent: [python/2.7.10 (Darwin-16.7.0-x86_64-i386-64bit) msrest/0.6.3 msrest_azure/0.4.34
-<<<<<<< HEAD
-          azure-mgmt-netapp/0.3.0 Azure-SDK-For-Python]
-=======
-          azure-mgmt-netapp/0.4.0 Azure-SDK-For-Python]
->>>>>>> b677c6ec
+      expires: ['-1']
+      pragma: [no-cache]
+      request-context: ['appId=cid-v1:2c4cb680-0a1f-424d-bb8d-8e650ba68d53']
+      server: [Microsoft-IIS/10.0]
+      strict-transport-security: [max-age=31536000; includeSubDomains]
+      transfer-encoding: [chunked]
+      vary: [Accept-Encoding]
+      x-content-type-options: [nosniff]
+      x-powered-by: [ASP.NET]
+    status: {code: 200, message: OK}
+- request:
+    body: null
+    headers:
+      Accept: [application/json]
+      Accept-Encoding: ['gzip, deflate']
+      Connection: [keep-alive]
+      User-Agent: [python/2.7.10 (Darwin-16.7.0-x86_64-i386-64bit) msrest/0.6.3 msrest_azure/0.4.34
+          azure-mgmt-netapp/0.4.0 Azure-SDK-For-Python]
       accept-language: [en-US]
     method: GET
     uri: https://management.azure.com/subscriptions/00000000-0000-0000-0000-000000000000/resourceGroups/sdk-net-tests-rg-eus2/providers/Microsoft.NetApp/netAppAccounts/sdk-py-tests-acc-1?api-version=2019-05-01
@@ -284,11 +194,7 @@
       cache-control: [no-cache]
       content-length: ['175']
       content-type: [application/json; charset=utf-8]
-<<<<<<< HEAD
-      date: ['Tue, 26 Mar 2019 10:16:29 GMT']
-=======
       date: ['Tue, 07 May 2019 16:53:09 GMT']
->>>>>>> b677c6ec
       expires: ['-1']
       pragma: [no-cache]
       strict-transport-security: [max-age=31536000; includeSubDomains]
@@ -302,11 +208,7 @@
       Accept-Encoding: ['gzip, deflate']
       Connection: [keep-alive]
       User-Agent: [python/2.7.10 (Darwin-16.7.0-x86_64-i386-64bit) msrest/0.6.3 msrest_azure/0.4.34
-<<<<<<< HEAD
-          azure-mgmt-netapp/0.3.0 Azure-SDK-For-Python]
-=======
-          azure-mgmt-netapp/0.4.0 Azure-SDK-For-Python]
->>>>>>> b677c6ec
+          azure-mgmt-netapp/0.4.0 Azure-SDK-For-Python]
       accept-language: [en-US]
     method: GET
     uri: https://management.azure.com/subscriptions/00000000-0000-0000-0000-000000000000/resourceGroups/sdk-net-tests-rg-eus2/providers/Microsoft.NetApp/netAppAccounts?api-version=2019-05-01
@@ -316,11 +218,7 @@
       cache-control: [no-cache]
       content-length: ['12']
       content-type: [application/json; charset=utf-8]
-<<<<<<< HEAD
-      date: ['Tue, 26 Mar 2019 10:16:30 GMT']
-=======
       date: ['Tue, 07 May 2019 16:53:11 GMT']
->>>>>>> b677c6ec
       expires: ['-1']
       pragma: [no-cache]
       strict-transport-security: [max-age=31536000; includeSubDomains]
