--- conflicted
+++ resolved
@@ -8,26 +8,11 @@
       Content-Length: ['23']
       Content-Type: [application/json; charset=utf-8]
       User-Agent: [python/2.7.10 (Darwin-16.7.0-x86_64-i386-64bit) msrest/0.6.3 msrest_azure/0.4.34
-<<<<<<< HEAD
-          azure-mgmt-netapp/0.3.0 Azure-SDK-For-Python]
-=======
-          azure-mgmt-netapp/0.4.0 Azure-SDK-For-Python]
->>>>>>> b677c6ec
+          azure-mgmt-netapp/0.4.0 Azure-SDK-For-Python]
       accept-language: [en-US]
     method: PUT
     uri: https://management.azure.com/subscriptions/00000000-0000-0000-0000-000000000000/resourceGroups/sdk-net-tests-rg-eus2/providers/Microsoft.NetApp/netAppAccounts/sdk-py-tests-acc-1?api-version=2019-05-01
   response:
-<<<<<<< HEAD
-    body: {string: !!python/unicode '{"id":"/subscriptions/00000000-0000-0000-0000-000000000000/resourceGroups/sdk-py-tests-rg/providers/Microsoft.NetApp/netAppAccounts/sdk-py-tests-acc-1","name":"sdk-py-tests-acc-1","type":"Microsoft.NetApp/netAppAccounts","etag":"W/\"datetime''2019-03-26T12%3A04%3A07.5868882Z''\"","location":"westus2","properties":{"provisioningState":"Creating","name":"sdk-py-tests-acc-1"}}'}
-    headers:
-      access-control-expose-headers: [Request-Context]
-      azure-asyncoperation: ['https://management.azure.com/subscriptions/00000000-0000-0000-0000-000000000000/providers/Microsoft.NetApp/locations/westus2/operationResults/73d49dce-59cf-4871-9769-19014f1f20e6?api-version=2017-08-15']
-      cache-control: [no-cache]
-      content-length: ['374']
-      content-type: [application/json; charset=utf-8]
-      date: ['Tue, 26 Mar 2019 12:04:08 GMT']
-      etag: [W/"datetime'2019-03-26T12%3A04%3A07.5868882Z'"]
-=======
     body: {string: !!python/unicode '{"id":"/subscriptions/00000000-0000-0000-0000-000000000000/resourceGroups/sdk-net-tests-rg-eus2/providers/Microsoft.NetApp/netAppAccounts/sdk-py-tests-acc-1","name":"sdk-py-tests-acc-1","type":"Microsoft.NetApp/netAppAccounts","etag":"W/\"datetime''2019-05-07T21%3A01%3A37.4085138Z''\"","location":"eastus2","properties":{"provisioningState":"Succeeded","name":"sdk-py-tests-acc-1"}}'}
     headers:
       access-control-expose-headers: [Request-Context]
@@ -37,7 +22,6 @@
       content-type: [application/json; charset=utf-8]
       date: ['Tue, 07 May 2019 21:01:37 GMT']
       etag: [W/"datetime'2019-05-07T21%3A01%3A37.4085138Z'"]
->>>>>>> b677c6ec
       expires: ['-1']
       pragma: [no-cache]
       request-context: ['appId=cid-v1:2c4cb680-0a1f-424d-bb8d-8e650ba68d53']
@@ -54,19 +38,6 @@
       Accept-Encoding: ['gzip, deflate']
       Connection: [keep-alive]
       User-Agent: [python/2.7.10 (Darwin-16.7.0-x86_64-i386-64bit) msrest/0.6.3 msrest_azure/0.4.34
-<<<<<<< HEAD
-          azure-mgmt-netapp/0.3.0 Azure-SDK-For-Python]
-    method: GET
-    uri: https://management.azure.com/subscriptions/00000000-0000-0000-0000-000000000000/providers/Microsoft.NetApp/locations/westus2/operationResults/73d49dce-59cf-4871-9769-19014f1f20e6?api-version=2017-08-15
-  response:
-    body: {string: !!python/unicode '{"id":"/subscriptions/00000000-0000-0000-0000-000000000000/providers/Microsoft.NetApp/locations/westus2/operationResults/73d49dce-59cf-4871-9769-19014f1f20e6","name":"73d49dce-59cf-4871-9769-19014f1f20e6","status":"Succeeded","startTime":"2019-03-26T12:04:07.5357666Z","endTime":"2019-03-26T12:04:07.8326234Z","percentComplete":100.0,"properties":{"resourceName":"/subscriptions/00000000-0000-0000-0000-000000000000/resourceGroups/sdk-py-tests-rg/providers/Microsoft.NetApp/netAppAccounts/sdk-py-tests-acc-1"}}'}
-    headers:
-      access-control-expose-headers: [Request-Context]
-      cache-control: [no-cache]
-      content-length: ['510']
-      content-type: [application/json; charset=utf-8]
-      date: ['Tue, 26 Mar 2019 12:04:40 GMT']
-=======
           azure-mgmt-netapp/0.4.0 Azure-SDK-For-Python]
     method: GET
     uri: https://management.azure.com/subscriptions/00000000-0000-0000-0000-000000000000/providers/Microsoft.NetApp/locations/eastus2/operationResults/ef991693-794b-4cf2-9115-12bdecfe0a9f?api-version=2019-05-01
@@ -78,42 +49,27 @@
       content-length: ['515']
       content-type: [application/json; charset=utf-8]
       date: ['Tue, 07 May 2019 21:02:08 GMT']
->>>>>>> b677c6ec
-      expires: ['-1']
-      pragma: [no-cache]
-      request-context: ['appId=cid-v1:2c4cb680-0a1f-424d-bb8d-8e650ba68d53']
-      server: [Microsoft-IIS/10.0]
-      strict-transport-security: [max-age=31536000; includeSubDomains]
-      transfer-encoding: [chunked]
-      vary: [Accept-Encoding]
-      x-content-type-options: [nosniff]
-      x-powered-by: [ASP.NET]
-    status: {code: 200, message: OK}
-- request:
-    body: null
-    headers:
-      Accept: [application/json]
-      Accept-Encoding: ['gzip, deflate']
-      Connection: [keep-alive]
-      User-Agent: [python/2.7.10 (Darwin-16.7.0-x86_64-i386-64bit) msrest/0.6.3 msrest_azure/0.4.34
-<<<<<<< HEAD
-          azure-mgmt-netapp/0.3.0 Azure-SDK-For-Python]
-=======
-          azure-mgmt-netapp/0.4.0 Azure-SDK-For-Python]
->>>>>>> b677c6ec
+      expires: ['-1']
+      pragma: [no-cache]
+      request-context: ['appId=cid-v1:2c4cb680-0a1f-424d-bb8d-8e650ba68d53']
+      server: [Microsoft-IIS/10.0]
+      strict-transport-security: [max-age=31536000; includeSubDomains]
+      transfer-encoding: [chunked]
+      vary: [Accept-Encoding]
+      x-content-type-options: [nosniff]
+      x-powered-by: [ASP.NET]
+    status: {code: 200, message: OK}
+- request:
+    body: null
+    headers:
+      Accept: [application/json]
+      Accept-Encoding: ['gzip, deflate']
+      Connection: [keep-alive]
+      User-Agent: [python/2.7.10 (Darwin-16.7.0-x86_64-i386-64bit) msrest/0.6.3 msrest_azure/0.4.34
+          azure-mgmt-netapp/0.4.0 Azure-SDK-For-Python]
     method: GET
     uri: https://management.azure.com/subscriptions/00000000-0000-0000-0000-000000000000/resourceGroups/sdk-net-tests-rg-eus2/providers/Microsoft.NetApp/netAppAccounts/sdk-py-tests-acc-1?api-version=2019-05-01
   response:
-<<<<<<< HEAD
-    body: {string: !!python/unicode '{"id":"/subscriptions/00000000-0000-0000-0000-000000000000/resourceGroups/sdk-py-tests-rg/providers/Microsoft.NetApp/netAppAccounts/sdk-py-tests-acc-1","name":"sdk-py-tests-acc-1","type":"Microsoft.NetApp/netAppAccounts","etag":"W/\"datetime''2019-03-26T12%3A04%3A07.8760947Z''\"","location":"westus2","properties":{"provisioningState":"Succeeded","name":"sdk-py-tests-acc-1"}}'}
-    headers:
-      access-control-expose-headers: [Request-Context]
-      cache-control: [no-cache]
-      content-length: ['375']
-      content-type: [application/json; charset=utf-8]
-      date: ['Tue, 26 Mar 2019 12:04:41 GMT']
-      etag: [W/"datetime'2019-03-26T12%3A04%3A07.8760947Z'"]
-=======
     body: {string: !!python/unicode '{"id":"/subscriptions/00000000-0000-0000-0000-000000000000/resourceGroups/sdk-net-tests-rg-eus2/providers/Microsoft.NetApp/netAppAccounts/sdk-py-tests-acc-1","name":"sdk-py-tests-acc-1","type":"Microsoft.NetApp/netAppAccounts","etag":"W/\"datetime''2019-05-07T21%3A01%3A37.605653Z''\"","location":"eastus2","properties":{"provisioningState":"Succeeded","name":"sdk-py-tests-acc-1"}}'}
     headers:
       access-control-expose-headers: [Request-Context]
@@ -122,7 +78,6 @@
       content-type: [application/json; charset=utf-8]
       date: ['Tue, 07 May 2019 21:02:09 GMT']
       etag: [W/"datetime'2019-05-07T21%3A01%3A37.605653Z'"]
->>>>>>> b677c6ec
       expires: ['-1']
       pragma: [no-cache]
       request-context: ['appId=cid-v1:2c4cb680-0a1f-424d-bb8d-8e650ba68d53']
@@ -143,27 +98,12 @@
       Content-Length: ['89']
       Content-Type: [application/json; charset=utf-8]
       User-Agent: [python/2.7.10 (Darwin-16.7.0-x86_64-i386-64bit) msrest/0.6.3 msrest_azure/0.4.34
-<<<<<<< HEAD
-          azure-mgmt-netapp/0.3.0 Azure-SDK-For-Python]
-=======
-          azure-mgmt-netapp/0.4.0 Azure-SDK-For-Python]
->>>>>>> b677c6ec
+          azure-mgmt-netapp/0.4.0 Azure-SDK-For-Python]
       accept-language: [en-US]
       location: [eastus2]
     method: PUT
     uri: https://management.azure.com/subscriptions/00000000-0000-0000-0000-000000000000/resourceGroups/sdk-net-tests-rg-eus2/providers/Microsoft.NetApp/netAppAccounts/sdk-py-tests-acc-1/capacityPools/sdk-py-tests-pool-1?api-version=2019-05-01
   response:
-<<<<<<< HEAD
-    body: {string: !!python/unicode '{"id":"/subscriptions/00000000-0000-0000-0000-000000000000/resourceGroups/sdk-py-tests-rg/providers/Microsoft.NetApp/netAppAccounts/sdk-py-tests-acc-1/capacityPools/sdk-py-tests-pool-1","name":"sdk-py-tests-acc-1/sdk-py-tests-pool-1","type":"Microsoft.NetApp/netAppAccounts/capacityPools","etag":"W/\"datetime''2019-03-26T12%3A04%3A47.114048Z''\"","location":"westus2","properties":{"serviceLevel":"Premium","size":4398046511104,"provisioningState":"Creating"}}'}
-    headers:
-      access-control-expose-headers: [Request-Context]
-      azure-asyncoperation: ['https://management.azure.com/subscriptions/00000000-0000-0000-0000-000000000000/providers/Microsoft.NetApp/locations/westus2/operationResults/4ada61a9-18c4-4b32-9f29-34ea71d9d32f?api-version=2017-08-15']
-      cache-control: [no-cache]
-      content-length: ['459']
-      content-type: [application/json; charset=utf-8]
-      date: ['Tue, 26 Mar 2019 12:04:47 GMT']
-      etag: [W/"datetime'2019-03-26T12%3A04%3A47.114048Z'"]
-=======
     body: {string: !!python/unicode '{"id":"/subscriptions/00000000-0000-0000-0000-000000000000/resourceGroups/sdk-net-tests-rg-eus2/providers/Microsoft.NetApp/netAppAccounts/sdk-py-tests-acc-1/capacityPools/sdk-py-tests-pool-1","name":"sdk-py-tests-acc-1/sdk-py-tests-pool-1","type":"Microsoft.NetApp/netAppAccounts/capacityPools","etag":"W/\"datetime''2019-05-07T21%3A02%3A11.6367913Z''\"","location":"eastus2","properties":{"serviceLevel":"Premium","size":4398046511104,"provisioningState":"Creating"}}'}
     headers:
       access-control-expose-headers: [Request-Context]
@@ -173,18 +113,13 @@
       content-type: [application/json; charset=utf-8]
       date: ['Tue, 07 May 2019 21:02:11 GMT']
       etag: [W/"datetime'2019-05-07T21%3A02%3A11.6367913Z'"]
->>>>>>> b677c6ec
-      expires: ['-1']
-      pragma: [no-cache]
-      request-context: ['appId=cid-v1:2c4cb680-0a1f-424d-bb8d-8e650ba68d53']
-      server: [Microsoft-IIS/10.0]
-      strict-transport-security: [max-age=31536000; includeSubDomains]
-      x-content-type-options: [nosniff]
-<<<<<<< HEAD
-      x-ms-ratelimit-remaining-subscription-writes: ['1199']
-=======
+      expires: ['-1']
+      pragma: [no-cache]
+      request-context: ['appId=cid-v1:2c4cb680-0a1f-424d-bb8d-8e650ba68d53']
+      server: [Microsoft-IIS/10.0]
+      strict-transport-security: [max-age=31536000; includeSubDomains]
+      x-content-type-options: [nosniff]
       x-ms-ratelimit-remaining-subscription-writes: ['1198']
->>>>>>> b677c6ec
       x-powered-by: [ASP.NET]
     status: {code: 201, message: Created}
 - request:
@@ -194,71 +129,46 @@
       Accept-Encoding: ['gzip, deflate']
       Connection: [keep-alive]
       User-Agent: [python/2.7.10 (Darwin-16.7.0-x86_64-i386-64bit) msrest/0.6.3 msrest_azure/0.4.34
-<<<<<<< HEAD
-          azure-mgmt-netapp/0.3.0 Azure-SDK-For-Python]
-    method: GET
-    uri: https://management.azure.com/subscriptions/00000000-0000-0000-0000-000000000000/providers/Microsoft.NetApp/locations/westus2/operationResults/4ada61a9-18c4-4b32-9f29-34ea71d9d32f?api-version=2017-08-15
-  response:
-    body: {string: !!python/unicode '{"id":"/subscriptions/00000000-0000-0000-0000-000000000000/providers/Microsoft.NetApp/locations/westus2/operationResults/4ada61a9-18c4-4b32-9f29-34ea71d9d32f","name":"4ada61a9-18c4-4b32-9f29-34ea71d9d32f","status":"Succeeded","startTime":"2019-03-26T12:04:47.0425807Z","endTime":"2019-03-26T12:04:47.4644655Z","percentComplete":100.0,"properties":{"resourceName":"/subscriptions/00000000-0000-0000-0000-000000000000/resourceGroups/sdk-py-tests-rg/providers/Microsoft.NetApp/netAppAccounts/sdk-py-tests-acc-1/capacityPools/sdk-py-tests-pool-1"}}'}
-=======
           azure-mgmt-netapp/0.4.0 Azure-SDK-For-Python]
     method: GET
     uri: https://management.azure.com/subscriptions/00000000-0000-0000-0000-000000000000/providers/Microsoft.NetApp/locations/eastus2/operationResults/1de6c344-52c9-4774-8797-836ece8410f7?api-version=2019-05-01
   response:
     body: {string: !!python/unicode '{"id":"/subscriptions/00000000-0000-0000-0000-000000000000/providers/Microsoft.NetApp/locations/eastus2/operationResults/1de6c344-52c9-4774-8797-836ece8410f7","name":"1de6c344-52c9-4774-8797-836ece8410f7","status":"Succeeded","startTime":"2019-05-07T21:02:11.5178991Z","endTime":"2019-05-07T21:02:11.986691Z","percentComplete":100.0,"properties":{"resourceName":"/subscriptions/00000000-0000-0000-0000-000000000000/resourceGroups/sdk-net-tests-rg-eus2/providers/Microsoft.NetApp/netAppAccounts/sdk-py-tests-acc-1/capacityPools/sdk-py-tests-pool-1"}}'}
->>>>>>> b677c6ec
     headers:
       access-control-expose-headers: [Request-Context]
       cache-control: [no-cache]
       content-length: ['549']
       content-type: [application/json; charset=utf-8]
-<<<<<<< HEAD
-      date: ['Tue, 26 Mar 2019 12:05:20 GMT']
-=======
       date: ['Tue, 07 May 2019 21:02:42 GMT']
->>>>>>> b677c6ec
-      expires: ['-1']
-      pragma: [no-cache]
-      request-context: ['appId=cid-v1:2c4cb680-0a1f-424d-bb8d-8e650ba68d53']
-      server: [Microsoft-IIS/10.0]
-      strict-transport-security: [max-age=31536000; includeSubDomains]
-      transfer-encoding: [chunked]
-      vary: [Accept-Encoding]
-      x-content-type-options: [nosniff]
-      x-powered-by: [ASP.NET]
-    status: {code: 200, message: OK}
-- request:
-    body: null
-    headers:
-      Accept: [application/json]
-      Accept-Encoding: ['gzip, deflate']
-      Connection: [keep-alive]
-      User-Agent: [python/2.7.10 (Darwin-16.7.0-x86_64-i386-64bit) msrest/0.6.3 msrest_azure/0.4.34
-<<<<<<< HEAD
-          azure-mgmt-netapp/0.3.0 Azure-SDK-For-Python]
-=======
-          azure-mgmt-netapp/0.4.0 Azure-SDK-For-Python]
->>>>>>> b677c6ec
+      expires: ['-1']
+      pragma: [no-cache]
+      request-context: ['appId=cid-v1:2c4cb680-0a1f-424d-bb8d-8e650ba68d53']
+      server: [Microsoft-IIS/10.0]
+      strict-transport-security: [max-age=31536000; includeSubDomains]
+      transfer-encoding: [chunked]
+      vary: [Accept-Encoding]
+      x-content-type-options: [nosniff]
+      x-powered-by: [ASP.NET]
+    status: {code: 200, message: OK}
+- request:
+    body: null
+    headers:
+      Accept: [application/json]
+      Accept-Encoding: ['gzip, deflate']
+      Connection: [keep-alive]
+      User-Agent: [python/2.7.10 (Darwin-16.7.0-x86_64-i386-64bit) msrest/0.6.3 msrest_azure/0.4.34
+          azure-mgmt-netapp/0.4.0 Azure-SDK-For-Python]
     method: GET
     uri: https://management.azure.com/subscriptions/00000000-0000-0000-0000-000000000000/resourceGroups/sdk-net-tests-rg-eus2/providers/Microsoft.NetApp/netAppAccounts/sdk-py-tests-acc-1/capacityPools/sdk-py-tests-pool-1?api-version=2019-05-01
   response:
-<<<<<<< HEAD
-    body: {string: !!python/unicode '{"id":"/subscriptions/00000000-0000-0000-0000-000000000000/resourceGroups/sdk-py-tests-rg/providers/Microsoft.NetApp/netAppAccounts/sdk-py-tests-acc-1/capacityPools/sdk-py-tests-pool-1","name":"sdk-py-tests-acc-1/sdk-py-tests-pool-1","type":"Microsoft.NetApp/netAppAccounts/capacityPools","etag":"W/\"datetime''2019-03-26T12%3A04%3A47.5573634Z''\"","location":"westus2","properties":{"poolId":"845aa99f-7b8a-412c-9b48-8e2ca179b2cf","name":"sdk-py-tests-acc-1/sdk-py-tests-pool-1","serviceLevel":"Premium","size":4398046511104,"provisioningState":"Succeeded"}}'}
-=======
     body: {string: !!python/unicode '{"id":"/subscriptions/00000000-0000-0000-0000-000000000000/resourceGroups/sdk-net-tests-rg-eus2/providers/Microsoft.NetApp/netAppAccounts/sdk-py-tests-acc-1/capacityPools/sdk-py-tests-pool-1","name":"sdk-py-tests-acc-1/sdk-py-tests-pool-1","type":"Microsoft.NetApp/netAppAccounts/capacityPools","etag":"W/\"datetime''2019-05-07T21%3A02%3A12.1121286Z''\"","location":"eastus2","properties":{"poolId":"f3d4c855-32d9-5bca-7efb-33e2c0303caa","name":"sdk-py-tests-acc-1/sdk-py-tests-pool-1","serviceLevel":"Premium","size":4398046511104,"provisioningState":"Succeeded"}}'}
->>>>>>> b677c6ec
     headers:
       access-control-expose-headers: [Request-Context]
       cache-control: [no-cache]
       content-length: ['563']
       content-type: [application/json; charset=utf-8]
-<<<<<<< HEAD
-      date: ['Tue, 26 Mar 2019 12:05:22 GMT']
-      etag: [W/"datetime'2019-03-26T12%3A04%3A47.5573634Z'"]
-=======
       date: ['Tue, 07 May 2019 21:02:44 GMT']
       etag: [W/"datetime'2019-05-07T21%3A02%3A12.1121286Z'"]
->>>>>>> b677c6ec
       expires: ['-1']
       pragma: [no-cache]
       request-context: ['appId=cid-v1:2c4cb680-0a1f-424d-bb8d-8e650ba68d53']
@@ -281,47 +191,27 @@
       Content-Length: ['328']
       Content-Type: [application/json; charset=utf-8]
       User-Agent: [python/2.7.10 (Darwin-16.7.0-x86_64-i386-64bit) msrest/0.6.3 msrest_azure/0.4.34
-<<<<<<< HEAD
-          azure-mgmt-netapp/0.3.0 Azure-SDK-For-Python]
-=======
-          azure-mgmt-netapp/0.4.0 Azure-SDK-For-Python]
->>>>>>> b677c6ec
+          azure-mgmt-netapp/0.4.0 Azure-SDK-For-Python]
       accept-language: [en-US]
     method: PUT
     uri: https://management.azure.com/subscriptions/00000000-0000-0000-0000-000000000000/resourceGroups/sdk-net-tests-rg-eus2/providers/Microsoft.NetApp/netAppAccounts/sdk-py-tests-acc-1/capacityPools/sdk-py-tests-pool-1/volumes/sdk-py-tests-vol-1?api-version=2019-05-01
   response:
-<<<<<<< HEAD
-    body: {string: !!python/unicode '{"id":"/subscriptions/00000000-0000-0000-0000-000000000000/resourceGroups/sdk-py-tests-rg/providers/Microsoft.NetApp/netAppAccounts/sdk-py-tests-acc-1/capacityPools/sdk-py-tests-pool-1/volumes/sdk-py-tests-vol-1","name":"sdk-py-tests-acc-1/sdk-py-tests-pool-1/sdk-py-tests-vol-1","type":"Microsoft.NetApp/netAppAccounts/capacityPools/volumes","etag":"W/\"datetime''2019-03-26T12%3A05%3A35.1114839Z''\"","location":"westus2","properties":{"usageThreshold":107374182400,"subnetId":"/subscriptions/00000000-0000-0000-0000-000000000000/resourceGroups/sdk-py-tests-rg/providers/Microsoft.Network/virtualNetworks/sdk-py-tests-rg-vnet/subnets/default","serviceLevel":"Premium","creationToken":"sdk-py-tests-vol-1","provisioningState":"Creating"}}'}
-    headers:
-      access-control-expose-headers: [Request-Context]
-      azure-asyncoperation: ['https://management.azure.com/subscriptions/00000000-0000-0000-0000-000000000000/providers/Microsoft.NetApp/locations/westus2/operationResults/02efd99d-c62d-4364-aa48-6110663e6355?api-version=2017-08-15']
-=======
     body: {string: !!python/unicode '{"id":"/subscriptions/00000000-0000-0000-0000-000000000000/resourceGroups/sdk-net-tests-rg-eus2/providers/Microsoft.NetApp/netAppAccounts/sdk-py-tests-acc-1/capacityPools/sdk-py-tests-pool-1/volumes/sdk-py-tests-vol-1","name":"sdk-py-tests-acc-1/sdk-py-tests-pool-1/sdk-py-tests-vol-1","type":"Microsoft.NetApp/netAppAccounts/capacityPools/volumes","etag":"W/\"datetime''2019-05-07T21%3A02%3A56.9200053Z''\"","location":"eastus2","properties":{"serviceLevel":"Premium","creationToken":"sdk-py-tests-vol-1","usageThreshold":107374182400,"subnetId":"/subscriptions/00000000-0000-0000-0000-000000000000/resourceGroups/sdk-net-tests-rg-eus2/providers/Microsoft.Network/virtualNetworks/sdk-net-tests-rg-eus2-vnet/subnets/default","provisioningState":"Creating"}}'}
     headers:
       access-control-expose-headers: [Request-Context]
       azure-asyncoperation: ['https://management.azure.com/subscriptions/00000000-0000-0000-0000-000000000000/providers/Microsoft.NetApp/locations/eastus2/operationResults/b0900fcc-a6df-46de-9c43-105e38fc168f?api-version=2019-05-01']
->>>>>>> b677c6ec
       cache-control: [no-cache]
       content-length: ['755']
       content-type: [application/json; charset=utf-8]
-<<<<<<< HEAD
-      date: ['Tue, 26 Mar 2019 12:05:35 GMT']
-      etag: [W/"datetime'2019-03-26T12%3A05%3A35.1114839Z'"]
-=======
       date: ['Tue, 07 May 2019 21:02:57 GMT']
       etag: [W/"datetime'2019-05-07T21%3A02%3A56.9200053Z'"]
->>>>>>> b677c6ec
-      expires: ['-1']
-      pragma: [no-cache]
-      request-context: ['appId=cid-v1:2c4cb680-0a1f-424d-bb8d-8e650ba68d53']
-      server: [Microsoft-IIS/10.0]
-      strict-transport-security: [max-age=31536000; includeSubDomains]
-      x-content-type-options: [nosniff]
-<<<<<<< HEAD
-      x-ms-ratelimit-remaining-subscription-writes: ['1198']
-=======
+      expires: ['-1']
+      pragma: [no-cache]
+      request-context: ['appId=cid-v1:2c4cb680-0a1f-424d-bb8d-8e650ba68d53']
+      server: [Microsoft-IIS/10.0]
+      strict-transport-security: [max-age=31536000; includeSubDomains]
+      x-content-type-options: [nosniff]
       x-ms-ratelimit-remaining-subscription-writes: ['1199']
->>>>>>> b677c6ec
       x-powered-by: [ASP.NET]
     status: {code: 201, message: Created}
 - request:
@@ -331,59 +221,34 @@
       Accept-Encoding: ['gzip, deflate']
       Connection: [keep-alive]
       User-Agent: [python/2.7.10 (Darwin-16.7.0-x86_64-i386-64bit) msrest/0.6.3 msrest_azure/0.4.34
-<<<<<<< HEAD
-          azure-mgmt-netapp/0.3.0 Azure-SDK-For-Python]
-    method: GET
-    uri: https://management.azure.com/subscriptions/00000000-0000-0000-0000-000000000000/providers/Microsoft.NetApp/locations/westus2/operationResults/02efd99d-c62d-4364-aa48-6110663e6355?api-version=2017-08-15
-  response:
-    body: {string: !!python/unicode '{"id":"/subscriptions/00000000-0000-0000-0000-000000000000/providers/Microsoft.NetApp/locations/westus2/operationResults/02efd99d-c62d-4364-aa48-6110663e6355","name":"02efd99d-c62d-4364-aa48-6110663e6355","status":"Creating","startTime":"2019-03-26T12:05:35.0577065Z","endTime":"0001-01-01T00:00:00Z","percentComplete":0.0,"properties":{"resourceName":"/subscriptions/00000000-0000-0000-0000-000000000000/resourceGroups/sdk-py-tests-rg/providers/Microsoft.NetApp/netAppAccounts/sdk-py-tests-acc-1/capacityPools/sdk-py-tests-pool-1/volumes/sdk-py-tests-vol-1"}}'}
-=======
           azure-mgmt-netapp/0.4.0 Azure-SDK-For-Python]
     method: GET
     uri: https://management.azure.com/subscriptions/00000000-0000-0000-0000-000000000000/providers/Microsoft.NetApp/locations/eastus2/operationResults/b0900fcc-a6df-46de-9c43-105e38fc168f?api-version=2019-05-01
   response:
     body: {string: !!python/unicode '{"id":"/subscriptions/00000000-0000-0000-0000-000000000000/providers/Microsoft.NetApp/locations/eastus2/operationResults/b0900fcc-a6df-46de-9c43-105e38fc168f","name":"b0900fcc-a6df-46de-9c43-105e38fc168f","status":"Creating","startTime":"2019-05-07T21:02:56.809535Z","endTime":"0001-01-01T00:00:00Z","percentComplete":0.0,"properties":{"resourceName":"/subscriptions/00000000-0000-0000-0000-000000000000/resourceGroups/sdk-net-tests-rg-eus2/providers/Microsoft.NetApp/netAppAccounts/sdk-py-tests-acc-1/capacityPools/sdk-py-tests-pool-1/volumes/sdk-py-tests-vol-1"}}'}
->>>>>>> b677c6ec
     headers:
       access-control-expose-headers: [Request-Context]
       cache-control: [no-cache]
       content-length: ['565']
       content-type: [application/json; charset=utf-8]
-<<<<<<< HEAD
-      date: ['Tue, 26 Mar 2019 12:06:08 GMT']
-=======
       date: ['Tue, 07 May 2019 21:03:27 GMT']
->>>>>>> b677c6ec
-      expires: ['-1']
-      pragma: [no-cache]
-      request-context: ['appId=cid-v1:2c4cb680-0a1f-424d-bb8d-8e650ba68d53']
-      server: [Microsoft-IIS/10.0]
-      strict-transport-security: [max-age=31536000; includeSubDomains]
-      transfer-encoding: [chunked]
-      vary: [Accept-Encoding]
-      x-content-type-options: [nosniff]
-      x-powered-by: [ASP.NET]
-    status: {code: 200, message: OK}
-- request:
-    body: null
-    headers:
-      Accept: [application/json]
-      Accept-Encoding: ['gzip, deflate']
-      Connection: [keep-alive]
-      User-Agent: [python/2.7.10 (Darwin-16.7.0-x86_64-i386-64bit) msrest/0.6.3 msrest_azure/0.4.34
-<<<<<<< HEAD
-          azure-mgmt-netapp/0.3.0 Azure-SDK-For-Python]
-    method: GET
-    uri: https://management.azure.com/subscriptions/00000000-0000-0000-0000-000000000000/providers/Microsoft.NetApp/locations/westus2/operationResults/02efd99d-c62d-4364-aa48-6110663e6355?api-version=2017-08-15
-  response:
-    body: {string: !!python/unicode '{"id":"/subscriptions/00000000-0000-0000-0000-000000000000/providers/Microsoft.NetApp/locations/westus2/operationResults/02efd99d-c62d-4364-aa48-6110663e6355","name":"02efd99d-c62d-4364-aa48-6110663e6355","status":"Creating","startTime":"2019-03-26T12:05:35.0577065Z","endTime":"0001-01-01T00:00:00Z","percentComplete":0.0,"properties":{"resourceName":"/subscriptions/00000000-0000-0000-0000-000000000000/resourceGroups/sdk-py-tests-rg/providers/Microsoft.NetApp/netAppAccounts/sdk-py-tests-acc-1/capacityPools/sdk-py-tests-pool-1/volumes/sdk-py-tests-vol-1"}}'}
-    headers:
-      access-control-expose-headers: [Request-Context]
-      cache-control: [no-cache]
-      content-length: ['560']
-      content-type: [application/json; charset=utf-8]
-      date: ['Tue, 26 Mar 2019 12:06:39 GMT']
-=======
+      expires: ['-1']
+      pragma: [no-cache]
+      request-context: ['appId=cid-v1:2c4cb680-0a1f-424d-bb8d-8e650ba68d53']
+      server: [Microsoft-IIS/10.0]
+      strict-transport-security: [max-age=31536000; includeSubDomains]
+      transfer-encoding: [chunked]
+      vary: [Accept-Encoding]
+      x-content-type-options: [nosniff]
+      x-powered-by: [ASP.NET]
+    status: {code: 200, message: OK}
+- request:
+    body: null
+    headers:
+      Accept: [application/json]
+      Accept-Encoding: ['gzip, deflate']
+      Connection: [keep-alive]
+      User-Agent: [python/2.7.10 (Darwin-16.7.0-x86_64-i386-64bit) msrest/0.6.3 msrest_azure/0.4.34
           azure-mgmt-netapp/0.4.0 Azure-SDK-For-Python]
     method: GET
     uri: https://management.azure.com/subscriptions/00000000-0000-0000-0000-000000000000/providers/Microsoft.NetApp/locations/eastus2/operationResults/b0900fcc-a6df-46de-9c43-105e38fc168f?api-version=2019-05-01
@@ -395,37 +260,23 @@
       content-length: ['565']
       content-type: [application/json; charset=utf-8]
       date: ['Tue, 07 May 2019 21:03:59 GMT']
->>>>>>> b677c6ec
-      expires: ['-1']
-      pragma: [no-cache]
-      request-context: ['appId=cid-v1:2c4cb680-0a1f-424d-bb8d-8e650ba68d53']
-      server: [Microsoft-IIS/10.0]
-      strict-transport-security: [max-age=31536000; includeSubDomains]
-      transfer-encoding: [chunked]
-      vary: [Accept-Encoding]
-      x-content-type-options: [nosniff]
-      x-powered-by: [ASP.NET]
-    status: {code: 200, message: OK}
-- request:
-    body: null
-    headers:
-      Accept: [application/json]
-      Accept-Encoding: ['gzip, deflate']
-      Connection: [keep-alive]
-      User-Agent: [python/2.7.10 (Darwin-16.7.0-x86_64-i386-64bit) msrest/0.6.3 msrest_azure/0.4.34
-<<<<<<< HEAD
-          azure-mgmt-netapp/0.3.0 Azure-SDK-For-Python]
-    method: GET
-    uri: https://management.azure.com/subscriptions/00000000-0000-0000-0000-000000000000/providers/Microsoft.NetApp/locations/westus2/operationResults/02efd99d-c62d-4364-aa48-6110663e6355?api-version=2017-08-15
-  response:
-    body: {string: !!python/unicode '{"id":"/subscriptions/00000000-0000-0000-0000-000000000000/providers/Microsoft.NetApp/locations/westus2/operationResults/02efd99d-c62d-4364-aa48-6110663e6355","name":"02efd99d-c62d-4364-aa48-6110663e6355","status":"Creating","startTime":"2019-03-26T12:05:35.0577065Z","endTime":"0001-01-01T00:00:00Z","percentComplete":0.0,"properties":{"resourceName":"/subscriptions/00000000-0000-0000-0000-000000000000/resourceGroups/sdk-py-tests-rg/providers/Microsoft.NetApp/netAppAccounts/sdk-py-tests-acc-1/capacityPools/sdk-py-tests-pool-1/volumes/sdk-py-tests-vol-1"}}'}
-    headers:
-      access-control-expose-headers: [Request-Context]
-      cache-control: [no-cache]
-      content-length: ['560']
-      content-type: [application/json; charset=utf-8]
-      date: ['Tue, 26 Mar 2019 12:07:11 GMT']
-=======
+      expires: ['-1']
+      pragma: [no-cache]
+      request-context: ['appId=cid-v1:2c4cb680-0a1f-424d-bb8d-8e650ba68d53']
+      server: [Microsoft-IIS/10.0]
+      strict-transport-security: [max-age=31536000; includeSubDomains]
+      transfer-encoding: [chunked]
+      vary: [Accept-Encoding]
+      x-content-type-options: [nosniff]
+      x-powered-by: [ASP.NET]
+    status: {code: 200, message: OK}
+- request:
+    body: null
+    headers:
+      Accept: [application/json]
+      Accept-Encoding: ['gzip, deflate']
+      Connection: [keep-alive]
+      User-Agent: [python/2.7.10 (Darwin-16.7.0-x86_64-i386-64bit) msrest/0.6.3 msrest_azure/0.4.34
           azure-mgmt-netapp/0.4.0 Azure-SDK-For-Python]
     method: GET
     uri: https://management.azure.com/subscriptions/00000000-0000-0000-0000-000000000000/providers/Microsoft.NetApp/locations/eastus2/operationResults/b0900fcc-a6df-46de-9c43-105e38fc168f?api-version=2019-05-01
@@ -437,37 +288,23 @@
       content-length: ['565']
       content-type: [application/json; charset=utf-8]
       date: ['Tue, 07 May 2019 21:04:29 GMT']
->>>>>>> b677c6ec
-      expires: ['-1']
-      pragma: [no-cache]
-      request-context: ['appId=cid-v1:2c4cb680-0a1f-424d-bb8d-8e650ba68d53']
-      server: [Microsoft-IIS/10.0]
-      strict-transport-security: [max-age=31536000; includeSubDomains]
-      transfer-encoding: [chunked]
-      vary: [Accept-Encoding]
-      x-content-type-options: [nosniff]
-      x-powered-by: [ASP.NET]
-    status: {code: 200, message: OK}
-- request:
-    body: null
-    headers:
-      Accept: [application/json]
-      Accept-Encoding: ['gzip, deflate']
-      Connection: [keep-alive]
-      User-Agent: [python/2.7.10 (Darwin-16.7.0-x86_64-i386-64bit) msrest/0.6.3 msrest_azure/0.4.34
-<<<<<<< HEAD
-          azure-mgmt-netapp/0.3.0 Azure-SDK-For-Python]
-    method: GET
-    uri: https://management.azure.com/subscriptions/00000000-0000-0000-0000-000000000000/providers/Microsoft.NetApp/locations/westus2/operationResults/02efd99d-c62d-4364-aa48-6110663e6355?api-version=2017-08-15
-  response:
-    body: {string: !!python/unicode '{"id":"/subscriptions/00000000-0000-0000-0000-000000000000/providers/Microsoft.NetApp/locations/westus2/operationResults/02efd99d-c62d-4364-aa48-6110663e6355","name":"02efd99d-c62d-4364-aa48-6110663e6355","status":"Creating","startTime":"2019-03-26T12:05:35.0577065Z","endTime":"0001-01-01T00:00:00Z","percentComplete":0.0,"properties":{"resourceName":"/subscriptions/00000000-0000-0000-0000-000000000000/resourceGroups/sdk-py-tests-rg/providers/Microsoft.NetApp/netAppAccounts/sdk-py-tests-acc-1/capacityPools/sdk-py-tests-pool-1/volumes/sdk-py-tests-vol-1"}}'}
-    headers:
-      access-control-expose-headers: [Request-Context]
-      cache-control: [no-cache]
-      content-length: ['560']
-      content-type: [application/json; charset=utf-8]
-      date: ['Tue, 26 Mar 2019 12:07:43 GMT']
-=======
+      expires: ['-1']
+      pragma: [no-cache]
+      request-context: ['appId=cid-v1:2c4cb680-0a1f-424d-bb8d-8e650ba68d53']
+      server: [Microsoft-IIS/10.0]
+      strict-transport-security: [max-age=31536000; includeSubDomains]
+      transfer-encoding: [chunked]
+      vary: [Accept-Encoding]
+      x-content-type-options: [nosniff]
+      x-powered-by: [ASP.NET]
+    status: {code: 200, message: OK}
+- request:
+    body: null
+    headers:
+      Accept: [application/json]
+      Accept-Encoding: ['gzip, deflate']
+      Connection: [keep-alive]
+      User-Agent: [python/2.7.10 (Darwin-16.7.0-x86_64-i386-64bit) msrest/0.6.3 msrest_azure/0.4.34
           azure-mgmt-netapp/0.4.0 Azure-SDK-For-Python]
     method: GET
     uri: https://management.azure.com/subscriptions/00000000-0000-0000-0000-000000000000/providers/Microsoft.NetApp/locations/eastus2/operationResults/b0900fcc-a6df-46de-9c43-105e38fc168f?api-version=2019-05-01
@@ -479,37 +316,23 @@
       content-length: ['565']
       content-type: [application/json; charset=utf-8]
       date: ['Tue, 07 May 2019 21:05:01 GMT']
->>>>>>> b677c6ec
-      expires: ['-1']
-      pragma: [no-cache]
-      request-context: ['appId=cid-v1:2c4cb680-0a1f-424d-bb8d-8e650ba68d53']
-      server: [Microsoft-IIS/10.0]
-      strict-transport-security: [max-age=31536000; includeSubDomains]
-      transfer-encoding: [chunked]
-      vary: [Accept-Encoding]
-      x-content-type-options: [nosniff]
-      x-powered-by: [ASP.NET]
-    status: {code: 200, message: OK}
-- request:
-    body: null
-    headers:
-      Accept: [application/json]
-      Accept-Encoding: ['gzip, deflate']
-      Connection: [keep-alive]
-      User-Agent: [python/2.7.10 (Darwin-16.7.0-x86_64-i386-64bit) msrest/0.6.3 msrest_azure/0.4.34
-<<<<<<< HEAD
-          azure-mgmt-netapp/0.3.0 Azure-SDK-For-Python]
-    method: GET
-    uri: https://management.azure.com/subscriptions/00000000-0000-0000-0000-000000000000/providers/Microsoft.NetApp/locations/westus2/operationResults/02efd99d-c62d-4364-aa48-6110663e6355?api-version=2017-08-15
-  response:
-    body: {string: !!python/unicode '{"id":"/subscriptions/00000000-0000-0000-0000-000000000000/providers/Microsoft.NetApp/locations/westus2/operationResults/02efd99d-c62d-4364-aa48-6110663e6355","name":"02efd99d-c62d-4364-aa48-6110663e6355","status":"Succeeded","startTime":"2019-03-26T12:05:35.0577065Z","endTime":"2019-03-26T12:08:04.2931133Z","percentComplete":100.0,"properties":{"resourceName":"/subscriptions/00000000-0000-0000-0000-000000000000/resourceGroups/sdk-py-tests-rg/providers/Microsoft.NetApp/netAppAccounts/sdk-py-tests-acc-1/capacityPools/sdk-py-tests-pool-1/volumes/sdk-py-tests-vol-1"}}'}
-    headers:
-      access-control-expose-headers: [Request-Context]
-      cache-control: [no-cache]
-      content-length: ['571']
-      content-type: [application/json; charset=utf-8]
-      date: ['Tue, 26 Mar 2019 12:08:16 GMT']
-=======
+      expires: ['-1']
+      pragma: [no-cache]
+      request-context: ['appId=cid-v1:2c4cb680-0a1f-424d-bb8d-8e650ba68d53']
+      server: [Microsoft-IIS/10.0]
+      strict-transport-security: [max-age=31536000; includeSubDomains]
+      transfer-encoding: [chunked]
+      vary: [Accept-Encoding]
+      x-content-type-options: [nosniff]
+      x-powered-by: [ASP.NET]
+    status: {code: 200, message: OK}
+- request:
+    body: null
+    headers:
+      Accept: [application/json]
+      Accept-Encoding: ['gzip, deflate']
+      Connection: [keep-alive]
+      User-Agent: [python/2.7.10 (Darwin-16.7.0-x86_64-i386-64bit) msrest/0.6.3 msrest_azure/0.4.34
           azure-mgmt-netapp/0.4.0 Azure-SDK-For-Python]
     method: GET
     uri: https://management.azure.com/subscriptions/00000000-0000-0000-0000-000000000000/providers/Microsoft.NetApp/locations/eastus2/operationResults/b0900fcc-a6df-46de-9c43-105e38fc168f?api-version=2019-05-01
@@ -521,38 +344,23 @@
       content-length: ['565']
       content-type: [application/json; charset=utf-8]
       date: ['Tue, 07 May 2019 21:05:32 GMT']
->>>>>>> b677c6ec
-      expires: ['-1']
-      pragma: [no-cache]
-      request-context: ['appId=cid-v1:2c4cb680-0a1f-424d-bb8d-8e650ba68d53']
-      server: [Microsoft-IIS/10.0]
-      strict-transport-security: [max-age=31536000; includeSubDomains]
-      transfer-encoding: [chunked]
-      vary: [Accept-Encoding]
-      x-content-type-options: [nosniff]
-      x-powered-by: [ASP.NET]
-    status: {code: 200, message: OK}
-- request:
-    body: null
-    headers:
-      Accept: [application/json]
-      Accept-Encoding: ['gzip, deflate']
-      Connection: [keep-alive]
-      User-Agent: [python/2.7.10 (Darwin-16.7.0-x86_64-i386-64bit) msrest/0.6.3 msrest_azure/0.4.34
-<<<<<<< HEAD
-          azure-mgmt-netapp/0.3.0 Azure-SDK-For-Python]
-    method: GET
-    uri: https://management.azure.com/subscriptions/00000000-0000-0000-0000-000000000000/resourceGroups/sdk-py-tests-rg/providers/Microsoft.NetApp/netAppAccounts/sdk-py-tests-acc-1/capacityPools/sdk-py-tests-pool-1/volumes/sdk-py-tests-vol-1?api-version=2017-08-15
-  response:
-    body: {string: !!python/unicode '{"id":"/subscriptions/00000000-0000-0000-0000-000000000000/resourceGroups/sdk-py-tests-rg/providers/Microsoft.NetApp/netAppAccounts/sdk-py-tests-acc-1/capacityPools/sdk-py-tests-pool-1/volumes/sdk-py-tests-vol-1","name":"sdk-py-tests-acc-1/sdk-py-tests-pool-1/sdk-py-tests-vol-1","type":"Microsoft.NetApp/netAppAccounts/capacityPools/volumes","etag":"W/\"datetime''2019-03-26T12%3A08%3A04.3257832Z''\"","location":"westus2","properties":{"provisioningState":"Succeeded","fileSystemId":"40a48f3d-5c46-0edf-7f3d-141f6abae81c","serviceLevel":"Premium","creationToken":"sdk-py-tests-vol-1","ownerId":"38ab86f1-9d30-413b-8fc0-d31ad85fa6a1","usageThreshold":107374182400,"usedBytes":0,"snapshotPolicy":{"enabled":false},"exportPolicy":{"rules":[{"ruleIndex":1,"unixReadOnly":false,"unixReadWrite":true,"cifs":false,"nfsv3":true,"nfsv4":false,"allowedClients":"0.0.0.0/0"}]},"protocolTypes":["NFSv3"],"baremetalTenantId":"baremetalTenant_svm_38ab86f19d30413b8fc0d31ad85fa6a1_f4d056fe","subnetId":"/subscriptions/00000000-0000-0000-0000-000000000000/resourceGroups/sdk-py-tests-rg/providers/Microsoft.Network/virtualNetworks/sdk-py-tests-rg-vnet/subnets/default","mountTargets":[{"provisioningState":"Succeeded","mountTargetId":"f74ebe57-2819-29d7-7727-65bde50c7c1a","fileSystemId":"40a48f3d-5c46-0edf-7f3d-141f6abae81c","startIp":"10.0.1.5","endIp":"10.0.1.5","gateway":"10.0.1.1","netmask":"255.255.255.240","ipAddress":"10.0.1.5"}]}}'}
-    headers:
-      access-control-expose-headers: [Request-Context]
-      cache-control: [no-cache]
-      content-length: ['1426']
-      content-type: [application/json; charset=utf-8]
-      date: ['Tue, 26 Mar 2019 12:08:18 GMT']
-      etag: [W/"datetime'2019-03-26T12%3A08%3A04.3257832Z'"]
-=======
+      expires: ['-1']
+      pragma: [no-cache]
+      request-context: ['appId=cid-v1:2c4cb680-0a1f-424d-bb8d-8e650ba68d53']
+      server: [Microsoft-IIS/10.0]
+      strict-transport-security: [max-age=31536000; includeSubDomains]
+      transfer-encoding: [chunked]
+      vary: [Accept-Encoding]
+      x-content-type-options: [nosniff]
+      x-powered-by: [ASP.NET]
+    status: {code: 200, message: OK}
+- request:
+    body: null
+    headers:
+      Accept: [application/json]
+      Accept-Encoding: ['gzip, deflate']
+      Connection: [keep-alive]
+      User-Agent: [python/2.7.10 (Darwin-16.7.0-x86_64-i386-64bit) msrest/0.6.3 msrest_azure/0.4.34
           azure-mgmt-netapp/0.4.0 Azure-SDK-For-Python]
     method: GET
     uri: https://management.azure.com/subscriptions/00000000-0000-0000-0000-000000000000/providers/Microsoft.NetApp/locations/eastus2/operationResults/b0900fcc-a6df-46de-9c43-105e38fc168f?api-version=2019-05-01
@@ -564,39 +372,23 @@
       content-length: ['576']
       content-type: [application/json; charset=utf-8]
       date: ['Tue, 07 May 2019 21:06:03 GMT']
->>>>>>> b677c6ec
-      expires: ['-1']
-      pragma: [no-cache]
-      request-context: ['appId=cid-v1:2c4cb680-0a1f-424d-bb8d-8e650ba68d53']
-      server: [Microsoft-IIS/10.0]
-      strict-transport-security: [max-age=31536000; includeSubDomains]
-      transfer-encoding: [chunked]
-      vary: [Accept-Encoding]
-      x-content-type-options: [nosniff]
-      x-powered-by: [ASP.NET]
-    status: {code: 200, message: OK}
-- request:
-    body: null
-    headers:
-      Accept: [application/json]
-      Accept-Encoding: ['gzip, deflate']
-      Connection: [keep-alive]
-      User-Agent: [python/2.7.10 (Darwin-16.7.0-x86_64-i386-64bit) msrest/0.6.3 msrest_azure/0.4.34
-<<<<<<< HEAD
-          azure-mgmt-netapp/0.3.0 Azure-SDK-For-Python]
-      accept-language: [en-US]
-    method: GET
-    uri: https://management.azure.com/subscriptions/00000000-0000-0000-0000-000000000000/resourceGroups/sdk-py-tests-rg/providers/Microsoft.NetApp/netAppAccounts/sdk-py-tests-acc-1/capacityPools/sdk-py-tests-pool-1/volumes/sdk-py-tests-vol-1?api-version=2017-08-15
-  response:
-    body: {string: !!python/unicode '{"id":"/subscriptions/00000000-0000-0000-0000-000000000000/resourceGroups/sdk-py-tests-rg/providers/Microsoft.NetApp/netAppAccounts/sdk-py-tests-acc-1/capacityPools/sdk-py-tests-pool-1/volumes/sdk-py-tests-vol-1","name":"sdk-py-tests-acc-1/sdk-py-tests-pool-1/sdk-py-tests-vol-1","type":"Microsoft.NetApp/netAppAccounts/capacityPools/volumes","etag":"W/\"datetime''2019-03-26T12%3A08%3A04.3257832Z''\"","location":"westus2","properties":{"provisioningState":"Succeeded","fileSystemId":"40a48f3d-5c46-0edf-7f3d-141f6abae81c","serviceLevel":"Premium","creationToken":"sdk-py-tests-vol-1","ownerId":"38ab86f1-9d30-413b-8fc0-d31ad85fa6a1","usageThreshold":107374182400,"usedBytes":0,"snapshotPolicy":{"enabled":false},"exportPolicy":{"rules":[{"ruleIndex":1,"unixReadOnly":false,"unixReadWrite":true,"cifs":false,"nfsv3":true,"nfsv4":false,"allowedClients":"0.0.0.0/0"}]},"protocolTypes":["NFSv3"],"baremetalTenantId":"baremetalTenant_svm_38ab86f19d30413b8fc0d31ad85fa6a1_f4d056fe","subnetId":"/subscriptions/00000000-0000-0000-0000-000000000000/resourceGroups/sdk-py-tests-rg/providers/Microsoft.Network/virtualNetworks/sdk-py-tests-rg-vnet/subnets/default","mountTargets":[{"provisioningState":"Succeeded","mountTargetId":"f74ebe57-2819-29d7-7727-65bde50c7c1a","fileSystemId":"40a48f3d-5c46-0edf-7f3d-141f6abae81c","startIp":"10.0.1.5","endIp":"10.0.1.5","gateway":"10.0.1.1","netmask":"255.255.255.240","ipAddress":"10.0.1.5"}]}}'}
-    headers:
-      access-control-expose-headers: [Request-Context]
-      cache-control: [no-cache]
-      content-length: ['1426']
-      content-type: [application/json; charset=utf-8]
-      date: ['Tue, 26 Mar 2019 12:08:25 GMT']
-      etag: [W/"datetime'2019-03-26T12%3A08%3A04.3257832Z'"]
-=======
+      expires: ['-1']
+      pragma: [no-cache]
+      request-context: ['appId=cid-v1:2c4cb680-0a1f-424d-bb8d-8e650ba68d53']
+      server: [Microsoft-IIS/10.0]
+      strict-transport-security: [max-age=31536000; includeSubDomains]
+      transfer-encoding: [chunked]
+      vary: [Accept-Encoding]
+      x-content-type-options: [nosniff]
+      x-powered-by: [ASP.NET]
+    status: {code: 200, message: OK}
+- request:
+    body: null
+    headers:
+      Accept: [application/json]
+      Accept-Encoding: ['gzip, deflate']
+      Connection: [keep-alive]
+      User-Agent: [python/2.7.10 (Darwin-16.7.0-x86_64-i386-64bit) msrest/0.6.3 msrest_azure/0.4.34
           azure-mgmt-netapp/0.4.0 Azure-SDK-For-Python]
     method: GET
     uri: https://management.azure.com/subscriptions/00000000-0000-0000-0000-000000000000/resourceGroups/sdk-net-tests-rg-eus2/providers/Microsoft.NetApp/netAppAccounts/sdk-py-tests-acc-1/capacityPools/sdk-py-tests-pool-1/volumes/sdk-py-tests-vol-1?api-version=2019-05-01
@@ -609,20 +401,49 @@
       content-type: [application/json; charset=utf-8]
       date: ['Tue, 07 May 2019 21:06:05 GMT']
       etag: [W/"datetime'2019-05-07T21%3A05%3A43.6992913Z'"]
->>>>>>> b677c6ec
-      expires: ['-1']
-      pragma: [no-cache]
-      request-context: ['appId=cid-v1:2c4cb680-0a1f-424d-bb8d-8e650ba68d53']
-      server: [Microsoft-IIS/10.0]
-      strict-transport-security: [max-age=31536000; includeSubDomains]
-      transfer-encoding: [chunked]
-      vary: [Accept-Encoding]
-      x-content-type-options: [nosniff]
-      x-powered-by: [ASP.NET]
-    status: {code: 200, message: OK}
-- request:
-    body: !!python/unicode '{"properties": {"fileSystemId": "40a48f3d-5c46-0edf-7f3d-141f6abae81c"},
-      "location": "westus2"}'
+      expires: ['-1']
+      pragma: [no-cache]
+      request-context: ['appId=cid-v1:2c4cb680-0a1f-424d-bb8d-8e650ba68d53']
+      server: [Microsoft-IIS/10.0]
+      strict-transport-security: [max-age=31536000; includeSubDomains]
+      transfer-encoding: [chunked]
+      vary: [Accept-Encoding]
+      x-content-type-options: [nosniff]
+      x-powered-by: [ASP.NET]
+    status: {code: 200, message: OK}
+- request:
+    body: null
+    headers:
+      Accept: [application/json]
+      Accept-Encoding: ['gzip, deflate']
+      Connection: [keep-alive]
+      User-Agent: [python/2.7.10 (Darwin-16.7.0-x86_64-i386-64bit) msrest/0.6.3 msrest_azure/0.4.34
+          azure-mgmt-netapp/0.4.0 Azure-SDK-For-Python]
+      accept-language: [en-US]
+    method: GET
+    uri: https://management.azure.com/subscriptions/00000000-0000-0000-0000-000000000000/resourceGroups/sdk-net-tests-rg-eus2/providers/Microsoft.NetApp/netAppAccounts/sdk-py-tests-acc-1/capacityPools/sdk-py-tests-pool-1/volumes/sdk-py-tests-vol-1?api-version=2019-05-01
+  response:
+    body: {string: !!python/unicode '{"id":"/subscriptions/00000000-0000-0000-0000-000000000000/resourceGroups/sdk-net-tests-rg-eus2/providers/Microsoft.NetApp/netAppAccounts/sdk-py-tests-acc-1/capacityPools/sdk-py-tests-pool-1/volumes/sdk-py-tests-vol-1","name":"sdk-py-tests-acc-1/sdk-py-tests-pool-1/sdk-py-tests-vol-1","type":"Microsoft.NetApp/netAppAccounts/capacityPools/volumes","etag":"W/\"datetime''2019-05-07T21%3A05%3A43.6992913Z''\"","location":"eastus2","properties":{"provisioningState":"Succeeded","fileSystemId":"7a20c68f-e837-d928-06a8-d9b5b9cfc314","name":"sdk-py-tests-vol-1","serviceLevel":"Premium","creationToken":"sdk-py-tests-vol-1","ownerId":"79770fad-5164-11e9-9e4a-3a8c013b5748","usageThreshold":107374182400,"usedBytes":0,"snapshotPolicy":{"enabled":false},"exportPolicy":{"rules":[{"ruleIndex":1,"unixReadOnly":false,"unixReadWrite":true,"cifs":false,"nfsv3":true,"nfsv4":false,"allowedClients":"0.0.0.0/0"}]},"protocolTypes":["NFSv3"],"baremetalTenantId":"baremetalTenant_svm_79770fad516411e99e4a3a8c013b5748_c9dafc38","subnetId":"/subscriptions/00000000-0000-0000-0000-000000000000/resourceGroups/sdk-net-tests-rg-eus2/providers/Microsoft.Network/virtualNetworks/sdk-net-tests-rg-eus2-vnet/subnets/default","mountTargets":[{"provisioningState":"Succeeded","mountTargetId":"7a4fe11a-dc96-a1ae-19ec-6bee587b18da","fileSystemId":"7a20c68f-e837-d928-06a8-d9b5b9cfc314","startIp":"10.1.20.4","endIp":"10.1.20.4","gateway":"10.1.20.1","netmask":"255.255.255.240","ipAddress":"10.1.20.4"}]}}'}
+    headers:
+      access-control-expose-headers: [Request-Context]
+      cache-control: [no-cache]
+      content-length: ['1476']
+      content-type: [application/json; charset=utf-8]
+      date: ['Tue, 07 May 2019 21:06:10 GMT']
+      etag: [W/"datetime'2019-05-07T21%3A05%3A43.6992913Z'"]
+      expires: ['-1']
+      pragma: [no-cache]
+      request-context: ['appId=cid-v1:2c4cb680-0a1f-424d-bb8d-8e650ba68d53']
+      server: [Microsoft-IIS/10.0]
+      strict-transport-security: [max-age=31536000; includeSubDomains]
+      transfer-encoding: [chunked]
+      vary: [Accept-Encoding]
+      x-content-type-options: [nosniff]
+      x-powered-by: [ASP.NET]
+    status: {code: 200, message: OK}
+- request:
+    body: !!python/unicode '{"properties": {"fileSystemId": "7a20c68f-e837-d928-06a8-d9b5b9cfc314"},
+      "location": "eastus2"}'
     headers:
       Accept: [application/json]
       Accept-Encoding: ['gzip, deflate']
@@ -630,69 +451,6 @@
       Content-Length: ['95']
       Content-Type: [application/json; charset=utf-8]
       User-Agent: [python/2.7.10 (Darwin-16.7.0-x86_64-i386-64bit) msrest/0.6.3 msrest_azure/0.4.34
-<<<<<<< HEAD
-          azure-mgmt-netapp/0.3.0 Azure-SDK-For-Python]
-      accept-language: [en-US]
-    method: PUT
-    uri: https://management.azure.com/subscriptions/00000000-0000-0000-0000-000000000000/resourceGroups/sdk-py-tests-rg/providers/Microsoft.NetApp/netAppAccounts/sdk-py-tests-acc-1/capacityPools/sdk-py-tests-pool-1/volumes/sdk-py-tests-vol-1/snapshots/sdk-py-tests-snapshot-1?api-version=2017-08-15
-  response:
-    body: {string: !!python/unicode '{"id":"/subscriptions/00000000-0000-0000-0000-000000000000/resourceGroups/sdk-py-tests-rg/providers/Microsoft.NetApp/netAppAccounts/sdk-py-tests-acc-1/capacityPools/sdk-py-tests-pool-1/volumes/sdk-py-tests-vol-1/snapshots/sdk-py-tests-snapshot-1","name":"sdk-py-tests-acc-1/sdk-py-tests-pool-1/sdk-py-tests-vol-1/sdk-py-tests-snapshot-1","type":"Microsoft.NetApp/netAppAccounts/capacityPools/volumes/snapshots","etag":"3/26/2019
-        12:08:33 PM","location":"westus2","properties":{"provisioningState":"Succeeded","snapshotId":"305c3dfd-113f-0c79-5384-c9efb93a3b3b","fileSystemId":"40a48f3d-5c46-0edf-7f3d-141f6abae81c","name":"sdk-py-tests-snapshot-1","created":"2019-03-26T12:08:31Z"}}'}
-    headers:
-      access-control-expose-headers: [Request-Context]
-      cache-control: [no-cache]
-      content-length: ['682']
-      content-type: [application/json; charset=utf-8]
-      date: ['Tue, 26 Mar 2019 12:08:33 GMT']
-=======
-          azure-mgmt-netapp/0.4.0 Azure-SDK-For-Python]
-      accept-language: [en-US]
-    method: GET
-    uri: https://management.azure.com/subscriptions/00000000-0000-0000-0000-000000000000/resourceGroups/sdk-net-tests-rg-eus2/providers/Microsoft.NetApp/netAppAccounts/sdk-py-tests-acc-1/capacityPools/sdk-py-tests-pool-1/volumes/sdk-py-tests-vol-1?api-version=2019-05-01
-  response:
-    body: {string: !!python/unicode '{"id":"/subscriptions/00000000-0000-0000-0000-000000000000/resourceGroups/sdk-net-tests-rg-eus2/providers/Microsoft.NetApp/netAppAccounts/sdk-py-tests-acc-1/capacityPools/sdk-py-tests-pool-1/volumes/sdk-py-tests-vol-1","name":"sdk-py-tests-acc-1/sdk-py-tests-pool-1/sdk-py-tests-vol-1","type":"Microsoft.NetApp/netAppAccounts/capacityPools/volumes","etag":"W/\"datetime''2019-05-07T21%3A05%3A43.6992913Z''\"","location":"eastus2","properties":{"provisioningState":"Succeeded","fileSystemId":"7a20c68f-e837-d928-06a8-d9b5b9cfc314","name":"sdk-py-tests-vol-1","serviceLevel":"Premium","creationToken":"sdk-py-tests-vol-1","ownerId":"79770fad-5164-11e9-9e4a-3a8c013b5748","usageThreshold":107374182400,"usedBytes":0,"snapshotPolicy":{"enabled":false},"exportPolicy":{"rules":[{"ruleIndex":1,"unixReadOnly":false,"unixReadWrite":true,"cifs":false,"nfsv3":true,"nfsv4":false,"allowedClients":"0.0.0.0/0"}]},"protocolTypes":["NFSv3"],"baremetalTenantId":"baremetalTenant_svm_79770fad516411e99e4a3a8c013b5748_c9dafc38","subnetId":"/subscriptions/00000000-0000-0000-0000-000000000000/resourceGroups/sdk-net-tests-rg-eus2/providers/Microsoft.Network/virtualNetworks/sdk-net-tests-rg-eus2-vnet/subnets/default","mountTargets":[{"provisioningState":"Succeeded","mountTargetId":"7a4fe11a-dc96-a1ae-19ec-6bee587b18da","fileSystemId":"7a20c68f-e837-d928-06a8-d9b5b9cfc314","startIp":"10.1.20.4","endIp":"10.1.20.4","gateway":"10.1.20.1","netmask":"255.255.255.240","ipAddress":"10.1.20.4"}]}}'}
-    headers:
-      access-control-expose-headers: [Request-Context]
-      cache-control: [no-cache]
-      content-length: ['1476']
-      content-type: [application/json; charset=utf-8]
-      date: ['Tue, 07 May 2019 21:06:10 GMT']
-      etag: [W/"datetime'2019-05-07T21%3A05%3A43.6992913Z'"]
->>>>>>> b677c6ec
-      expires: ['-1']
-      pragma: [no-cache]
-      request-context: ['appId=cid-v1:2c4cb680-0a1f-424d-bb8d-8e650ba68d53']
-      server: [Microsoft-IIS/10.0]
-      strict-transport-security: [max-age=31536000; includeSubDomains]
-      x-content-type-options: [nosniff]
-      x-ms-ratelimit-remaining-subscription-writes: ['1199']
-      x-powered-by: [ASP.NET]
-    status: {code: 201, message: Created}
-- request:
-    body: !!python/unicode '{"properties": {"fileSystemId": "7a20c68f-e837-d928-06a8-d9b5b9cfc314"},
-      "location": "eastus2"}'
-    headers:
-      Accept: [application/json]
-      Accept-Encoding: ['gzip, deflate']
-      Connection: [keep-alive]
-<<<<<<< HEAD
-      User-Agent: [python/2.7.10 (Darwin-16.7.0-x86_64-i386-64bit) msrest/0.6.3 msrest_azure/0.4.34
-          azure-mgmt-netapp/0.3.0 Azure-SDK-For-Python]
-      accept-language: [en-US]
-    method: GET
-    uri: https://management.azure.com/subscriptions/00000000-0000-0000-0000-000000000000/resourceGroups/sdk-py-tests-rg/providers/Microsoft.NetApp/netAppAccounts/sdk-py-tests-acc-1/capacityPools/sdk-py-tests-pool-1/volumes/sdk-py-tests-vol-1/snapshots?api-version=2017-08-15
-  response:
-    body: {string: !!python/unicode '{"value":[{"id":"/subscriptions/00000000-0000-0000-0000-000000000000/resourceGroups/sdk-py-tests-rg/providers/Microsoft.NetApp/netAppAccounts/sdk-py-tests-acc-1/capacityPools/sdk-py-tests-pool-1/volumes/sdk-py-tests-vol-1/snapshots/sdk-py-tests-snapshot-1","name":"sdk-py-tests-acc-1/sdk-py-tests-pool-1/sdk-py-tests-vol-1/sdk-py-tests-snapshot-1","type":"Microsoft.NetApp/netAppAccounts/capacityPools/volumes/snapshots","location":"westus2","properties":{"provisioningState":"Succeeded","snapshotId":"305c3dfd-113f-0c79-5384-c9efb93a3b3b","fileSystemId":"40a48f3d-5c46-0edf-7f3d-141f6abae81c","name":"sdk-py-tests-snapshot-1","created":"2019-03-26T12:08:31Z"}}]}'}
-    headers:
-      access-control-expose-headers: [Request-Context]
-      cache-control: [no-cache]
-      content-length: ['663']
-      content-type: [application/json; charset=utf-8]
-      date: ['Tue, 26 Mar 2019 12:08:36 GMT']
-=======
-      Content-Length: ['95']
-      Content-Type: [application/json; charset=utf-8]
-      User-Agent: [python/2.7.10 (Darwin-16.7.0-x86_64-i386-64bit) msrest/0.6.3 msrest_azure/0.4.34
           azure-mgmt-netapp/0.4.0 Azure-SDK-For-Python]
       accept-language: [en-US]
     method: PUT
@@ -706,44 +464,22 @@
       content-length: ['686']
       content-type: [application/json; charset=utf-8]
       date: ['Tue, 07 May 2019 21:06:15 GMT']
->>>>>>> b677c6ec
-      expires: ['-1']
-      pragma: [no-cache]
-      request-context: ['appId=cid-v1:2c4cb680-0a1f-424d-bb8d-8e650ba68d53']
-      server: [Microsoft-IIS/10.0]
-      strict-transport-security: [max-age=31536000; includeSubDomains]
-      transfer-encoding: [chunked]
-      vary: [Accept-Encoding]
-      x-content-type-options: [nosniff]
-<<<<<<< HEAD
-      x-powered-by: [ASP.NET]
-    status: {code: 200, message: OK}
-=======
+      expires: ['-1']
+      pragma: [no-cache]
+      request-context: ['appId=cid-v1:2c4cb680-0a1f-424d-bb8d-8e650ba68d53']
+      server: [Microsoft-IIS/10.0]
+      strict-transport-security: [max-age=31536000; includeSubDomains]
+      x-content-type-options: [nosniff]
       x-ms-ratelimit-remaining-subscription-writes: ['1199']
       x-powered-by: [ASP.NET]
     status: {code: 201, message: Created}
->>>>>>> b677c6ec
-- request:
-    body: null
-    headers:
-      Accept: [application/json]
-      Accept-Encoding: ['gzip, deflate']
-      Connection: [keep-alive]
-      Content-Length: ['0']
-      User-Agent: [python/2.7.10 (Darwin-16.7.0-x86_64-i386-64bit) msrest/0.6.3 msrest_azure/0.4.34
-<<<<<<< HEAD
-          azure-mgmt-netapp/0.3.0 Azure-SDK-For-Python]
-      accept-language: [en-US]
-    method: DELETE
-    uri: https://management.azure.com/subscriptions/00000000-0000-0000-0000-000000000000/resourceGroups/sdk-py-tests-rg/providers/Microsoft.NetApp/netAppAccounts/sdk-py-tests-acc-1/capacityPools/sdk-py-tests-pool-1/volumes/sdk-py-tests-vol-1/snapshots/sdk-py-tests-snapshot-1?api-version=2017-08-15
-  response:
-    body: {string: !!python/unicode ''}
-    headers:
-      access-control-expose-headers: [Request-Context]
-      cache-control: [no-cache]
-      content-length: ['0']
-      date: ['Tue, 26 Mar 2019 12:08:44 GMT']
-=======
+- request:
+    body: null
+    headers:
+      Accept: [application/json]
+      Accept-Encoding: ['gzip, deflate']
+      Connection: [keep-alive]
+      User-Agent: [python/2.7.10 (Darwin-16.7.0-x86_64-i386-64bit) msrest/0.6.3 msrest_azure/0.4.34
           azure-mgmt-netapp/0.4.0 Azure-SDK-For-Python]
       accept-language: [en-US]
     method: GET
@@ -756,14 +492,14 @@
       content-length: ['669']
       content-type: [application/json; charset=utf-8]
       date: ['Tue, 07 May 2019 21:06:16 GMT']
->>>>>>> b677c6ec
-      expires: ['-1']
-      pragma: [no-cache]
-      request-context: ['appId=cid-v1:2c4cb680-0a1f-424d-bb8d-8e650ba68d53']
-      server: [Microsoft-IIS/10.0]
-      strict-transport-security: [max-age=31536000; includeSubDomains]
-      x-content-type-options: [nosniff]
-      x-ms-ratelimit-remaining-subscription-deletes: ['14999']
+      expires: ['-1']
+      pragma: [no-cache]
+      request-context: ['appId=cid-v1:2c4cb680-0a1f-424d-bb8d-8e650ba68d53']
+      server: [Microsoft-IIS/10.0]
+      strict-transport-security: [max-age=31536000; includeSubDomains]
+      transfer-encoding: [chunked]
+      vary: [Accept-Encoding]
+      x-content-type-options: [nosniff]
       x-powered-by: [ASP.NET]
     status: {code: 200, message: OK}
 - request:
@@ -801,11 +537,7 @@
       Accept-Encoding: ['gzip, deflate']
       Connection: [keep-alive]
       User-Agent: [python/2.7.10 (Darwin-16.7.0-x86_64-i386-64bit) msrest/0.6.3 msrest_azure/0.4.34
-<<<<<<< HEAD
-          azure-mgmt-netapp/0.3.0 Azure-SDK-For-Python]
-=======
-          azure-mgmt-netapp/0.4.0 Azure-SDK-For-Python]
->>>>>>> b677c6ec
+          azure-mgmt-netapp/0.4.0 Azure-SDK-For-Python]
       accept-language: [en-US]
     method: GET
     uri: https://management.azure.com/subscriptions/00000000-0000-0000-0000-000000000000/resourceGroups/sdk-net-tests-rg-eus2/providers/Microsoft.NetApp/netAppAccounts/sdk-py-tests-acc-1/capacityPools/sdk-py-tests-pool-1/volumes/sdk-py-tests-vol-1/snapshots?api-version=2019-05-01
@@ -816,11 +548,7 @@
       cache-control: [no-cache]
       content-length: ['12']
       content-type: [application/json; charset=utf-8]
-<<<<<<< HEAD
-      date: ['Tue, 26 Mar 2019 12:08:47 GMT']
-=======
       date: ['Tue, 07 May 2019 21:06:21 GMT']
->>>>>>> b677c6ec
       expires: ['-1']
       pragma: [no-cache]
       request-context: ['appId=cid-v1:2c4cb680-0a1f-424d-bb8d-8e650ba68d53']
@@ -839,11 +567,7 @@
       Connection: [keep-alive]
       Content-Length: ['0']
       User-Agent: [python/2.7.10 (Darwin-16.7.0-x86_64-i386-64bit) msrest/0.6.3 msrest_azure/0.4.34
-<<<<<<< HEAD
-          azure-mgmt-netapp/0.3.0 Azure-SDK-For-Python]
-=======
-          azure-mgmt-netapp/0.4.0 Azure-SDK-For-Python]
->>>>>>> b677c6ec
+          azure-mgmt-netapp/0.4.0 Azure-SDK-For-Python]
       accept-language: [en-US]
     method: DELETE
     uri: https://management.azure.com/subscriptions/00000000-0000-0000-0000-000000000000/resourceGroups/sdk-net-tests-rg-eus2/providers/Microsoft.NetApp/netAppAccounts/sdk-py-tests-acc-1/capacityPools/sdk-py-tests-pool-1/volumes/sdk-py-tests-vol-1?api-version=2019-05-01
@@ -851,21 +575,12 @@
     body: {string: !!python/unicode ''}
     headers:
       access-control-expose-headers: [Request-Context]
-<<<<<<< HEAD
-      azure-asyncoperation: ['https://management.azure.com/subscriptions/00000000-0000-0000-0000-000000000000/providers/Microsoft.NetApp/locations/westus2/operationResults/56cd5116-35c6-4d70-9d8e-60d40329eb21?api-version=2017-08-15']
-      cache-control: [no-cache]
-      content-length: ['0']
-      date: ['Tue, 26 Mar 2019 12:08:51 GMT']
-      expires: ['-1']
-      location: ['https://management.azure.com/subscriptions/00000000-0000-0000-0000-000000000000/providers/Microsoft.NetApp/locations/westus2/operationResults/56cd5116-35c6-4d70-9d8e-60d40329eb21?api-version=2017-08-15&operationResultResponseType=Location']
-=======
       azure-asyncoperation: ['https://management.azure.com/subscriptions/00000000-0000-0000-0000-000000000000/providers/Microsoft.NetApp/locations/eastus2/operationResults/9bc4ca5e-379a-4452-b86c-fb7927f3a6a0?api-version=2019-05-01']
       cache-control: [no-cache]
       content-length: ['0']
       date: ['Tue, 07 May 2019 21:06:22 GMT']
       expires: ['-1']
       location: ['https://management.azure.com/subscriptions/00000000-0000-0000-0000-000000000000/providers/Microsoft.NetApp/locations/eastus2/operationResults/9bc4ca5e-379a-4452-b86c-fb7927f3a6a0?api-version=2019-05-01&operationResultResponseType=Location']
->>>>>>> b677c6ec
       pragma: [no-cache]
       request-context: ['appId=cid-v1:2c4cb680-0a1f-424d-bb8d-8e650ba68d53']
       server: [Microsoft-IIS/10.0]
@@ -881,19 +596,6 @@
       Accept-Encoding: ['gzip, deflate']
       Connection: [keep-alive]
       User-Agent: [python/2.7.10 (Darwin-16.7.0-x86_64-i386-64bit) msrest/0.6.3 msrest_azure/0.4.34
-<<<<<<< HEAD
-          azure-mgmt-netapp/0.3.0 Azure-SDK-For-Python]
-    method: GET
-    uri: https://management.azure.com/subscriptions/00000000-0000-0000-0000-000000000000/providers/Microsoft.NetApp/locations/westus2/operationResults/56cd5116-35c6-4d70-9d8e-60d40329eb21?api-version=2017-08-15
-  response:
-    body: {string: !!python/unicode '{"id":"/subscriptions/00000000-0000-0000-0000-000000000000/providers/Microsoft.NetApp/locations/westus2/operationResults/56cd5116-35c6-4d70-9d8e-60d40329eb21","name":"56cd5116-35c6-4d70-9d8e-60d40329eb21","status":"Deleting","startTime":"2019-03-26T12:08:51.1503332Z","endTime":"0001-01-01T00:00:00Z","percentComplete":0.0,"properties":{"resourceName":"/subscriptions/00000000-0000-0000-0000-000000000000/resourceGroups/sdk-py-tests-rg/providers/Microsoft.NetApp/netAppAccounts/sdk-py-tests-acc-1/capacityPools/sdk-py-tests-pool-1/volumes/sdk-py-tests-vol-1"}}'}
-    headers:
-      access-control-expose-headers: [Request-Context]
-      cache-control: [no-cache]
-      content-length: ['560']
-      content-type: [application/json; charset=utf-8]
-      date: ['Tue, 26 Mar 2019 12:09:22 GMT']
-=======
           azure-mgmt-netapp/0.4.0 Azure-SDK-For-Python]
     method: GET
     uri: https://management.azure.com/subscriptions/00000000-0000-0000-0000-000000000000/providers/Microsoft.NetApp/locations/eastus2/operationResults/9bc4ca5e-379a-4452-b86c-fb7927f3a6a0?api-version=2019-05-01
@@ -905,109 +607,80 @@
       content-length: ['566']
       content-type: [application/json; charset=utf-8]
       date: ['Tue, 07 May 2019 21:06:54 GMT']
->>>>>>> b677c6ec
-      expires: ['-1']
-      pragma: [no-cache]
-      request-context: ['appId=cid-v1:2c4cb680-0a1f-424d-bb8d-8e650ba68d53']
-      server: [Microsoft-IIS/10.0]
-      strict-transport-security: [max-age=31536000; includeSubDomains]
-      transfer-encoding: [chunked]
-      vary: [Accept-Encoding]
-      x-content-type-options: [nosniff]
-      x-powered-by: [ASP.NET]
-    status: {code: 200, message: OK}
-- request:
-    body: null
-    headers:
-      Accept: [application/json]
-      Accept-Encoding: ['gzip, deflate']
-      Connection: [keep-alive]
-      User-Agent: [python/2.7.10 (Darwin-16.7.0-x86_64-i386-64bit) msrest/0.6.3 msrest_azure/0.4.34
-<<<<<<< HEAD
-          azure-mgmt-netapp/0.3.0 Azure-SDK-For-Python]
-    method: GET
-    uri: https://management.azure.com/subscriptions/00000000-0000-0000-0000-000000000000/providers/Microsoft.NetApp/locations/westus2/operationResults/56cd5116-35c6-4d70-9d8e-60d40329eb21?api-version=2017-08-15
-  response:
-    body: {string: !!python/unicode '{"id":"/subscriptions/00000000-0000-0000-0000-000000000000/providers/Microsoft.NetApp/locations/westus2/operationResults/56cd5116-35c6-4d70-9d8e-60d40329eb21","name":"56cd5116-35c6-4d70-9d8e-60d40329eb21","status":"Deleting","startTime":"2019-03-26T12:08:51.1503332Z","endTime":"0001-01-01T00:00:00Z","percentComplete":0.0,"properties":{"resourceName":"/subscriptions/00000000-0000-0000-0000-000000000000/resourceGroups/sdk-py-tests-rg/providers/Microsoft.NetApp/netAppAccounts/sdk-py-tests-acc-1/capacityPools/sdk-py-tests-pool-1/volumes/sdk-py-tests-vol-1"}}'}
-=======
+      expires: ['-1']
+      pragma: [no-cache]
+      request-context: ['appId=cid-v1:2c4cb680-0a1f-424d-bb8d-8e650ba68d53']
+      server: [Microsoft-IIS/10.0]
+      strict-transport-security: [max-age=31536000; includeSubDomains]
+      transfer-encoding: [chunked]
+      vary: [Accept-Encoding]
+      x-content-type-options: [nosniff]
+      x-powered-by: [ASP.NET]
+    status: {code: 200, message: OK}
+- request:
+    body: null
+    headers:
+      Accept: [application/json]
+      Accept-Encoding: ['gzip, deflate']
+      Connection: [keep-alive]
+      User-Agent: [python/2.7.10 (Darwin-16.7.0-x86_64-i386-64bit) msrest/0.6.3 msrest_azure/0.4.34
           azure-mgmt-netapp/0.4.0 Azure-SDK-For-Python]
     method: GET
     uri: https://management.azure.com/subscriptions/00000000-0000-0000-0000-000000000000/providers/Microsoft.NetApp/locations/eastus2/operationResults/9bc4ca5e-379a-4452-b86c-fb7927f3a6a0?api-version=2019-05-01
   response:
     body: {string: !!python/unicode '{"id":"/subscriptions/00000000-0000-0000-0000-000000000000/providers/Microsoft.NetApp/locations/eastus2/operationResults/9bc4ca5e-379a-4452-b86c-fb7927f3a6a0","name":"9bc4ca5e-379a-4452-b86c-fb7927f3a6a0","status":"Deleting","startTime":"2019-05-07T21:06:23.2550225Z","endTime":"0001-01-01T00:00:00Z","percentComplete":0.0,"properties":{"resourceName":"/subscriptions/00000000-0000-0000-0000-000000000000/resourceGroups/sdk-net-tests-rg-eus2/providers/Microsoft.NetApp/netAppAccounts/sdk-py-tests-acc-1/capacityPools/sdk-py-tests-pool-1/volumes/sdk-py-tests-vol-1"}}'}
->>>>>>> b677c6ec
     headers:
       access-control-expose-headers: [Request-Context]
       cache-control: [no-cache]
       content-length: ['566']
       content-type: [application/json; charset=utf-8]
-<<<<<<< HEAD
-      date: ['Tue, 26 Mar 2019 12:09:54 GMT']
-=======
       date: ['Tue, 07 May 2019 21:07:25 GMT']
->>>>>>> b677c6ec
-      expires: ['-1']
-      pragma: [no-cache]
-      request-context: ['appId=cid-v1:2c4cb680-0a1f-424d-bb8d-8e650ba68d53']
-      server: [Microsoft-IIS/10.0]
-      strict-transport-security: [max-age=31536000; includeSubDomains]
-      transfer-encoding: [chunked]
-      vary: [Accept-Encoding]
-      x-content-type-options: [nosniff]
-      x-powered-by: [ASP.NET]
-    status: {code: 200, message: OK}
-- request:
-    body: null
-    headers:
-      Accept: [application/json]
-      Accept-Encoding: ['gzip, deflate']
-      Connection: [keep-alive]
-      User-Agent: [python/2.7.10 (Darwin-16.7.0-x86_64-i386-64bit) msrest/0.6.3 msrest_azure/0.4.34
-<<<<<<< HEAD
-          azure-mgmt-netapp/0.3.0 Azure-SDK-For-Python]
-    method: GET
-    uri: https://management.azure.com/subscriptions/00000000-0000-0000-0000-000000000000/providers/Microsoft.NetApp/locations/westus2/operationResults/56cd5116-35c6-4d70-9d8e-60d40329eb21?api-version=2017-08-15
-  response:
-    body: {string: !!python/unicode '{"id":"/subscriptions/00000000-0000-0000-0000-000000000000/providers/Microsoft.NetApp/locations/westus2/operationResults/56cd5116-35c6-4d70-9d8e-60d40329eb21","name":"56cd5116-35c6-4d70-9d8e-60d40329eb21","status":"Succeeded","startTime":"2019-03-26T12:08:51.1503332Z","endTime":"2019-03-26T12:09:56.5747429Z","percentComplete":100.0,"properties":{"resourceName":"/subscriptions/00000000-0000-0000-0000-000000000000/resourceGroups/sdk-py-tests-rg/providers/Microsoft.NetApp/netAppAccounts/sdk-py-tests-acc-1/capacityPools/sdk-py-tests-pool-1/volumes/sdk-py-tests-vol-1"}}'}
-=======
+      expires: ['-1']
+      pragma: [no-cache]
+      request-context: ['appId=cid-v1:2c4cb680-0a1f-424d-bb8d-8e650ba68d53']
+      server: [Microsoft-IIS/10.0]
+      strict-transport-security: [max-age=31536000; includeSubDomains]
+      transfer-encoding: [chunked]
+      vary: [Accept-Encoding]
+      x-content-type-options: [nosniff]
+      x-powered-by: [ASP.NET]
+    status: {code: 200, message: OK}
+- request:
+    body: null
+    headers:
+      Accept: [application/json]
+      Accept-Encoding: ['gzip, deflate']
+      Connection: [keep-alive]
+      User-Agent: [python/2.7.10 (Darwin-16.7.0-x86_64-i386-64bit) msrest/0.6.3 msrest_azure/0.4.34
           azure-mgmt-netapp/0.4.0 Azure-SDK-For-Python]
     method: GET
     uri: https://management.azure.com/subscriptions/00000000-0000-0000-0000-000000000000/providers/Microsoft.NetApp/locations/eastus2/operationResults/9bc4ca5e-379a-4452-b86c-fb7927f3a6a0?api-version=2019-05-01
   response:
     body: {string: !!python/unicode '{"id":"/subscriptions/00000000-0000-0000-0000-000000000000/providers/Microsoft.NetApp/locations/eastus2/operationResults/9bc4ca5e-379a-4452-b86c-fb7927f3a6a0","name":"9bc4ca5e-379a-4452-b86c-fb7927f3a6a0","status":"Succeeded","startTime":"2019-05-07T21:06:23.2550225Z","endTime":"2019-05-07T21:07:32.3856285Z","percentComplete":100.0,"properties":{"resourceName":"/subscriptions/00000000-0000-0000-0000-000000000000/resourceGroups/sdk-net-tests-rg-eus2/providers/Microsoft.NetApp/netAppAccounts/sdk-py-tests-acc-1/capacityPools/sdk-py-tests-pool-1/volumes/sdk-py-tests-vol-1"}}'}
->>>>>>> b677c6ec
     headers:
       access-control-expose-headers: [Request-Context]
       cache-control: [no-cache]
       content-length: ['577']
       content-type: [application/json; charset=utf-8]
-<<<<<<< HEAD
-      date: ['Tue, 26 Mar 2019 12:10:26 GMT']
-=======
       date: ['Tue, 07 May 2019 21:07:55 GMT']
->>>>>>> b677c6ec
-      expires: ['-1']
-      pragma: [no-cache]
-      request-context: ['appId=cid-v1:2c4cb680-0a1f-424d-bb8d-8e650ba68d53']
-      server: [Microsoft-IIS/10.0]
-      strict-transport-security: [max-age=31536000; includeSubDomains]
-      transfer-encoding: [chunked]
-      vary: [Accept-Encoding]
-      x-content-type-options: [nosniff]
-      x-powered-by: [ASP.NET]
-    status: {code: 200, message: OK}
-- request:
-    body: null
-    headers:
-      Accept: [application/json]
-      Accept-Encoding: ['gzip, deflate']
-      Connection: [keep-alive]
-      User-Agent: [python/2.7.10 (Darwin-16.7.0-x86_64-i386-64bit) msrest/0.6.3 msrest_azure/0.4.34
-<<<<<<< HEAD
-          azure-mgmt-netapp/0.3.0 Azure-SDK-For-Python]
-=======
-          azure-mgmt-netapp/0.4.0 Azure-SDK-For-Python]
->>>>>>> b677c6ec
+      expires: ['-1']
+      pragma: [no-cache]
+      request-context: ['appId=cid-v1:2c4cb680-0a1f-424d-bb8d-8e650ba68d53']
+      server: [Microsoft-IIS/10.0]
+      strict-transport-security: [max-age=31536000; includeSubDomains]
+      transfer-encoding: [chunked]
+      vary: [Accept-Encoding]
+      x-content-type-options: [nosniff]
+      x-powered-by: [ASP.NET]
+    status: {code: 200, message: OK}
+- request:
+    body: null
+    headers:
+      Accept: [application/json]
+      Accept-Encoding: ['gzip, deflate']
+      Connection: [keep-alive]
+      User-Agent: [python/2.7.10 (Darwin-16.7.0-x86_64-i386-64bit) msrest/0.6.3 msrest_azure/0.4.34
+          azure-mgmt-netapp/0.4.0 Azure-SDK-For-Python]
       accept-language: [en-US]
     method: GET
     uri: https://management.azure.com/subscriptions/00000000-0000-0000-0000-000000000000/resourceGroups/sdk-net-tests-rg-eus2/providers/Microsoft.NetApp/netAppAccounts/sdk-py-tests-acc-1/capacityPools/sdk-py-tests-pool-1/volumes/sdk-py-tests-vol-1?api-version=2019-05-01
@@ -1019,11 +692,7 @@
       cache-control: [no-cache]
       content-length: ['236']
       content-type: [application/json; charset=utf-8]
-<<<<<<< HEAD
-      date: ['Tue, 26 Mar 2019 12:10:32 GMT']
-=======
       date: ['Tue, 07 May 2019 21:08:01 GMT']
->>>>>>> b677c6ec
       expires: ['-1']
       pragma: [no-cache]
       strict-transport-security: [max-age=31536000; includeSubDomains]
@@ -1038,11 +707,7 @@
       Connection: [keep-alive]
       Content-Length: ['0']
       User-Agent: [python/2.7.10 (Darwin-16.7.0-x86_64-i386-64bit) msrest/0.6.3 msrest_azure/0.4.34
-<<<<<<< HEAD
-          azure-mgmt-netapp/0.3.0 Azure-SDK-For-Python]
-=======
-          azure-mgmt-netapp/0.4.0 Azure-SDK-For-Python]
->>>>>>> b677c6ec
+          azure-mgmt-netapp/0.4.0 Azure-SDK-For-Python]
       accept-language: [en-US]
     method: DELETE
     uri: https://management.azure.com/subscriptions/00000000-0000-0000-0000-000000000000/resourceGroups/sdk-net-tests-rg-eus2/providers/Microsoft.NetApp/netAppAccounts/sdk-py-tests-acc-1/capacityPools/sdk-py-tests-pool-1?api-version=2019-05-01
@@ -1050,21 +715,12 @@
     body: {string: !!python/unicode ''}
     headers:
       access-control-expose-headers: [Request-Context]
-<<<<<<< HEAD
-      azure-asyncoperation: ['https://management.azure.com/subscriptions/00000000-0000-0000-0000-000000000000/providers/Microsoft.NetApp/locations/westus2/operationResults/cd847858-613d-465f-b566-83cee67f513e?api-version=2017-08-15']
-      cache-control: [no-cache]
-      content-length: ['0']
-      date: ['Tue, 26 Mar 2019 12:10:35 GMT']
-      expires: ['-1']
-      location: ['https://management.azure.com/subscriptions/00000000-0000-0000-0000-000000000000/providers/Microsoft.NetApp/locations/westus2/operationResults/cd847858-613d-465f-b566-83cee67f513e?api-version=2017-08-15&operationResultResponseType=Location']
-=======
       azure-asyncoperation: ['https://management.azure.com/subscriptions/00000000-0000-0000-0000-000000000000/providers/Microsoft.NetApp/locations/eastus2/operationResults/4cd1dde0-17d0-4315-afb2-6b3b410a47b7?api-version=2019-05-01']
       cache-control: [no-cache]
       content-length: ['0']
       date: ['Tue, 07 May 2019 21:08:02 GMT']
       expires: ['-1']
       location: ['https://management.azure.com/subscriptions/00000000-0000-0000-0000-000000000000/providers/Microsoft.NetApp/locations/eastus2/operationResults/4cd1dde0-17d0-4315-afb2-6b3b410a47b7?api-version=2019-05-01&operationResultResponseType=Location']
->>>>>>> b677c6ec
       pragma: [no-cache]
       request-context: ['appId=cid-v1:2c4cb680-0a1f-424d-bb8d-8e650ba68d53']
       server: [Microsoft-IIS/10.0]
@@ -1080,51 +736,35 @@
       Accept-Encoding: ['gzip, deflate']
       Connection: [keep-alive]
       User-Agent: [python/2.7.10 (Darwin-16.7.0-x86_64-i386-64bit) msrest/0.6.3 msrest_azure/0.4.34
-<<<<<<< HEAD
-          azure-mgmt-netapp/0.3.0 Azure-SDK-For-Python]
-    method: GET
-    uri: https://management.azure.com/subscriptions/00000000-0000-0000-0000-000000000000/providers/Microsoft.NetApp/locations/westus2/operationResults/cd847858-613d-465f-b566-83cee67f513e?api-version=2017-08-15
-  response:
-    body: {string: !!python/unicode '{"id":"/subscriptions/00000000-0000-0000-0000-000000000000/providers/Microsoft.NetApp/locations/westus2/operationResults/cd847858-613d-465f-b566-83cee67f513e","name":"cd847858-613d-465f-b566-83cee67f513e","status":"Succeeded","startTime":"2019-03-26T12:10:35.1912394Z","endTime":"2019-03-26T12:10:39.0048058Z","percentComplete":100.0,"properties":{"resourceName":"/subscriptions/00000000-0000-0000-0000-000000000000/resourceGroups/sdk-py-tests-rg/providers/Microsoft.NetApp/netAppAccounts/sdk-py-tests-acc-1/capacityPools/sdk-py-tests-pool-1"}}'}
-=======
           azure-mgmt-netapp/0.4.0 Azure-SDK-For-Python]
     method: GET
     uri: https://management.azure.com/subscriptions/00000000-0000-0000-0000-000000000000/providers/Microsoft.NetApp/locations/eastus2/operationResults/4cd1dde0-17d0-4315-afb2-6b3b410a47b7?api-version=2019-05-01
   response:
     body: {string: !!python/unicode '{"id":"/subscriptions/00000000-0000-0000-0000-000000000000/providers/Microsoft.NetApp/locations/eastus2/operationResults/4cd1dde0-17d0-4315-afb2-6b3b410a47b7","name":"4cd1dde0-17d0-4315-afb2-6b3b410a47b7","status":"Succeeded","startTime":"2019-05-07T21:08:02.9234343Z","endTime":"2019-05-07T21:08:03.2965913Z","percentComplete":100.0,"properties":{"resourceName":"/subscriptions/00000000-0000-0000-0000-000000000000/resourceGroups/sdk-net-tests-rg-eus2/providers/Microsoft.NetApp/netAppAccounts/sdk-py-tests-acc-1/capacityPools/sdk-py-tests-pool-1"}}'}
->>>>>>> b677c6ec
     headers:
       access-control-expose-headers: [Request-Context]
       cache-control: [no-cache]
       content-length: ['550']
       content-type: [application/json; charset=utf-8]
-<<<<<<< HEAD
-      date: ['Tue, 26 Mar 2019 12:11:07 GMT']
-=======
       date: ['Tue, 07 May 2019 21:08:34 GMT']
->>>>>>> b677c6ec
-      expires: ['-1']
-      pragma: [no-cache]
-      request-context: ['appId=cid-v1:2c4cb680-0a1f-424d-bb8d-8e650ba68d53']
-      server: [Microsoft-IIS/10.0]
-      strict-transport-security: [max-age=31536000; includeSubDomains]
-      transfer-encoding: [chunked]
-      vary: [Accept-Encoding]
-      x-content-type-options: [nosniff]
-      x-powered-by: [ASP.NET]
-    status: {code: 200, message: OK}
-- request:
-    body: null
-    headers:
-      Accept: [application/json]
-      Accept-Encoding: ['gzip, deflate']
-      Connection: [keep-alive]
-      User-Agent: [python/2.7.10 (Darwin-16.7.0-x86_64-i386-64bit) msrest/0.6.3 msrest_azure/0.4.34
-<<<<<<< HEAD
-          azure-mgmt-netapp/0.3.0 Azure-SDK-For-Python]
-=======
-          azure-mgmt-netapp/0.4.0 Azure-SDK-For-Python]
->>>>>>> b677c6ec
+      expires: ['-1']
+      pragma: [no-cache]
+      request-context: ['appId=cid-v1:2c4cb680-0a1f-424d-bb8d-8e650ba68d53']
+      server: [Microsoft-IIS/10.0]
+      strict-transport-security: [max-age=31536000; includeSubDomains]
+      transfer-encoding: [chunked]
+      vary: [Accept-Encoding]
+      x-content-type-options: [nosniff]
+      x-powered-by: [ASP.NET]
+    status: {code: 200, message: OK}
+- request:
+    body: null
+    headers:
+      Accept: [application/json]
+      Accept-Encoding: ['gzip, deflate']
+      Connection: [keep-alive]
+      User-Agent: [python/2.7.10 (Darwin-16.7.0-x86_64-i386-64bit) msrest/0.6.3 msrest_azure/0.4.34
+          azure-mgmt-netapp/0.4.0 Azure-SDK-For-Python]
       accept-language: [en-US]
     method: GET
     uri: https://management.azure.com/subscriptions/00000000-0000-0000-0000-000000000000/resourceGroups/sdk-net-tests-rg-eus2/providers/Microsoft.NetApp/netAppAccounts/sdk-py-tests-acc-1/capacityPools/sdk-py-tests-pool-1?api-version=2019-05-01
@@ -1136,11 +776,7 @@
       cache-control: [no-cache]
       content-length: ['209']
       content-type: [application/json; charset=utf-8]
-<<<<<<< HEAD
-      date: ['Tue, 26 Mar 2019 12:11:13 GMT']
-=======
       date: ['Tue, 07 May 2019 21:08:39 GMT']
->>>>>>> b677c6ec
       expires: ['-1']
       pragma: [no-cache]
       strict-transport-security: [max-age=31536000; includeSubDomains]
@@ -1155,11 +791,7 @@
       Connection: [keep-alive]
       Content-Length: ['0']
       User-Agent: [python/2.7.10 (Darwin-16.7.0-x86_64-i386-64bit) msrest/0.6.3 msrest_azure/0.4.34
-<<<<<<< HEAD
-          azure-mgmt-netapp/0.3.0 Azure-SDK-For-Python]
-=======
-          azure-mgmt-netapp/0.4.0 Azure-SDK-For-Python]
->>>>>>> b677c6ec
+          azure-mgmt-netapp/0.4.0 Azure-SDK-For-Python]
       accept-language: [en-US]
     method: DELETE
     uri: https://management.azure.com/subscriptions/00000000-0000-0000-0000-000000000000/resourceGroups/sdk-net-tests-rg-eus2/providers/Microsoft.NetApp/netAppAccounts/sdk-py-tests-acc-1?api-version=2019-05-01
@@ -1167,21 +799,12 @@
     body: {string: !!python/unicode ''}
     headers:
       access-control-expose-headers: [Request-Context]
-<<<<<<< HEAD
-      azure-asyncoperation: ['https://management.azure.com/subscriptions/00000000-0000-0000-0000-000000000000/providers/Microsoft.NetApp/locations/westus2/operationResults/b42021bd-f156-4148-b891-7528324f8e97?api-version=2017-08-15']
-      cache-control: [no-cache]
-      content-length: ['0']
-      date: ['Tue, 26 Mar 2019 12:11:16 GMT']
-      expires: ['-1']
-      location: ['https://management.azure.com/subscriptions/00000000-0000-0000-0000-000000000000/providers/Microsoft.NetApp/locations/westus2/operationResults/b42021bd-f156-4148-b891-7528324f8e97?api-version=2017-08-15&operationResultResponseType=Location']
-=======
       azure-asyncoperation: ['https://management.azure.com/subscriptions/00000000-0000-0000-0000-000000000000/providers/Microsoft.NetApp/locations/eastus2/operationResults/111a9dc7-40d2-4d09-9c29-f9437e8589c7?api-version=2019-05-01']
       cache-control: [no-cache]
       content-length: ['0']
       date: ['Tue, 07 May 2019 21:08:41 GMT']
       expires: ['-1']
       location: ['https://management.azure.com/subscriptions/00000000-0000-0000-0000-000000000000/providers/Microsoft.NetApp/locations/eastus2/operationResults/111a9dc7-40d2-4d09-9c29-f9437e8589c7?api-version=2019-05-01&operationResultResponseType=Location']
->>>>>>> b677c6ec
       pragma: [no-cache]
       request-context: ['appId=cid-v1:2c4cb680-0a1f-424d-bb8d-8e650ba68d53']
       server: [Microsoft-IIS/10.0]
@@ -1197,51 +820,35 @@
       Accept-Encoding: ['gzip, deflate']
       Connection: [keep-alive]
       User-Agent: [python/2.7.10 (Darwin-16.7.0-x86_64-i386-64bit) msrest/0.6.3 msrest_azure/0.4.34
-<<<<<<< HEAD
-          azure-mgmt-netapp/0.3.0 Azure-SDK-For-Python]
-    method: GET
-    uri: https://management.azure.com/subscriptions/00000000-0000-0000-0000-000000000000/providers/Microsoft.NetApp/locations/westus2/operationResults/b42021bd-f156-4148-b891-7528324f8e97?api-version=2017-08-15
-  response:
-    body: {string: !!python/unicode '{"id":"/subscriptions/00000000-0000-0000-0000-000000000000/providers/Microsoft.NetApp/locations/westus2/operationResults/b42021bd-f156-4148-b891-7528324f8e97","name":"b42021bd-f156-4148-b891-7528324f8e97","status":"Succeeded","startTime":"2019-03-26T12:11:17.1079481Z","endTime":"2019-03-26T12:11:17.1704136Z","percentComplete":100.0,"properties":{"resourceName":"/subscriptions/00000000-0000-0000-0000-000000000000/resourceGroups/sdk-py-tests-rg/providers/Microsoft.NetApp/netAppAccounts/sdk-py-tests-acc-1"}}'}
-=======
           azure-mgmt-netapp/0.4.0 Azure-SDK-For-Python]
     method: GET
     uri: https://management.azure.com/subscriptions/00000000-0000-0000-0000-000000000000/providers/Microsoft.NetApp/locations/eastus2/operationResults/111a9dc7-40d2-4d09-9c29-f9437e8589c7?api-version=2019-05-01
   response:
     body: {string: !!python/unicode '{"id":"/subscriptions/00000000-0000-0000-0000-000000000000/providers/Microsoft.NetApp/locations/eastus2/operationResults/111a9dc7-40d2-4d09-9c29-f9437e8589c7","name":"111a9dc7-40d2-4d09-9c29-f9437e8589c7","status":"Succeeded","startTime":"2019-05-07T21:08:41.2426145Z","endTime":"2019-05-07T21:08:41.4457479Z","percentComplete":100.0,"properties":{"resourceName":"/subscriptions/00000000-0000-0000-0000-000000000000/resourceGroups/sdk-net-tests-rg-eus2/providers/Microsoft.NetApp/netAppAccounts/sdk-py-tests-acc-1"}}'}
->>>>>>> b677c6ec
     headers:
       access-control-expose-headers: [Request-Context]
       cache-control: [no-cache]
       content-length: ['516']
       content-type: [application/json; charset=utf-8]
-<<<<<<< HEAD
-      date: ['Tue, 26 Mar 2019 12:11:48 GMT']
-=======
       date: ['Tue, 07 May 2019 21:09:11 GMT']
->>>>>>> b677c6ec
-      expires: ['-1']
-      pragma: [no-cache]
-      request-context: ['appId=cid-v1:2c4cb680-0a1f-424d-bb8d-8e650ba68d53']
-      server: [Microsoft-IIS/10.0]
-      strict-transport-security: [max-age=31536000; includeSubDomains]
-      transfer-encoding: [chunked]
-      vary: [Accept-Encoding]
-      x-content-type-options: [nosniff]
-      x-powered-by: [ASP.NET]
-    status: {code: 200, message: OK}
-- request:
-    body: null
-    headers:
-      Accept: [application/json]
-      Accept-Encoding: ['gzip, deflate']
-      Connection: [keep-alive]
-      User-Agent: [python/2.7.10 (Darwin-16.7.0-x86_64-i386-64bit) msrest/0.6.3 msrest_azure/0.4.34
-<<<<<<< HEAD
-          azure-mgmt-netapp/0.3.0 Azure-SDK-For-Python]
-=======
-          azure-mgmt-netapp/0.4.0 Azure-SDK-For-Python]
->>>>>>> b677c6ec
+      expires: ['-1']
+      pragma: [no-cache]
+      request-context: ['appId=cid-v1:2c4cb680-0a1f-424d-bb8d-8e650ba68d53']
+      server: [Microsoft-IIS/10.0]
+      strict-transport-security: [max-age=31536000; includeSubDomains]
+      transfer-encoding: [chunked]
+      vary: [Accept-Encoding]
+      x-content-type-options: [nosniff]
+      x-powered-by: [ASP.NET]
+    status: {code: 200, message: OK}
+- request:
+    body: null
+    headers:
+      Accept: [application/json]
+      Accept-Encoding: ['gzip, deflate']
+      Connection: [keep-alive]
+      User-Agent: [python/2.7.10 (Darwin-16.7.0-x86_64-i386-64bit) msrest/0.6.3 msrest_azure/0.4.34
+          azure-mgmt-netapp/0.4.0 Azure-SDK-For-Python]
       accept-language: [en-US]
     method: GET
     uri: https://management.azure.com/subscriptions/00000000-0000-0000-0000-000000000000/resourceGroups/sdk-net-tests-rg-eus2/providers/Microsoft.NetApp/netAppAccounts/sdk-py-tests-acc-1?api-version=2019-05-01
@@ -1253,11 +860,7 @@
       cache-control: [no-cache]
       content-length: ['175']
       content-type: [application/json; charset=utf-8]
-<<<<<<< HEAD
-      date: ['Tue, 26 Mar 2019 12:11:52 GMT']
-=======
       date: ['Tue, 07 May 2019 21:09:14 GMT']
->>>>>>> b677c6ec
       expires: ['-1']
       pragma: [no-cache]
       strict-transport-security: [max-age=31536000; includeSubDomains]
