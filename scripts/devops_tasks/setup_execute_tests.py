--- conflicted
+++ resolved
@@ -13,45 +13,32 @@
 import sys
 from pathlib import Path
 import os
-<<<<<<< HEAD
 import glob
-=======
+import shutil
 import logging
->>>>>>> 4fa30159
-import shutil
-
 from common_tasks import process_glob_string, run_check_call, cleanup_folder
 
-<<<<<<< HEAD
-root_dir = os.path.abspath(os.path.join(os.path.abspath(__file__), "..", "..", ".."))
-dev_setup_script_location = os.path.join(root_dir, "scripts/dev_setup.py")
-
-DEFAULT_TOX_INI_LOCATION = os.path.join(root_dir, "eng/tox/tox.ini")
-=======
 logging.getLogger().setLevel(logging.INFO)
 
 root_dir = os.path.abspath(os.path.join(os.path.abspath(__file__), "..", "..", ".."))
 coverage_dir = os.path.join(root_dir, "_coverage/")
 dev_setup_script_location = os.path.join(root_dir, "scripts/dev_setup.py")
 
->>>>>>> 4fa30159
+DEFAULT_TOX_INI_LOCATION = os.path.join(root_dir, "eng/tox/tox.ini")
+
 MANAGEMENT_PACKAGE_IDENTIFIERS = [
     "mgmt",
     "azure-cognitiveservices",
     "azure-servicefabric",
-<<<<<<< HEAD
-]
-
-
-def prep_and_run_tox(targeted_packages, tox_env, options_array=[]):
-    for package_dir in [package for package in targeted_packages]:
-        destination_tox_ini = os.path.join(package_dir, "tox.ini")
-        allowed_return_codes = []
-        tox_execution_array = ["tox"]
-=======
     "azure-nspkg",
 ]
 
+def clean_coverage():
+    try:
+        os.mkdir(coverage_dir)
+    except FileExistsError:
+        logging.info("Coverage dir already exists. Cleaning.")
+        cleanup_folder(coverage_dir)
 
 def prep_tests(targeted_packages, python_version):
     logging.info("running test setup for {}".format(targeted_packages))
@@ -65,15 +52,6 @@
         root_dir,
     )
 
-
-def clean_coverage():
-    try:
-        os.mkdir(coverage_dir)
-    except FileExistsError:
-        logging.info("Coverage dir already exists. Cleaning.")
-        cleanup_folder(coverage_dir)
-
-
 def run_tests(targeted_packages, python_version, test_output_location, test_res):
     err_results = []
 
@@ -100,7 +78,6 @@
         )
         target_package_options = []
         allowed_return_codes = []
->>>>>>> 4fa30159
 
         # if we are targeting only packages that are management plane, it is a possibility
         # that no tests running is an acceptable situation
@@ -110,48 +87,6 @@
                 lambda x: any(
                     [pkg_id in x for pkg_id in MANAGEMENT_PACKAGE_IDENTIFIERS]
                 ),
-<<<<<<< HEAD
-                [package_dir],
-            )
-        ):
-            options_array.append("--suppress-no-test-exit-code")
-
-        # # if not present, copy it
-        if not os.path.exists(destination_tox_ini):
-            print("No customized tox.ini present, using common eng/tox/tox.ini.")
-            tox_execution_array.extend(["-c", DEFAULT_TOX_INI_LOCATION])
-
-        if tox_env:
-            tox_execution_array.extend(["-e", tox_env])
-
-        if options_array:
-            tox_execution_array.extend(["--"] + options_array)
-
-        run_check_call(tox_execution_array, package_dir)
-
-
-def collect_coverage_files(targeted_packages):
-    root_coverage_dir = os.path.join(root_dir, "_coverage/")
-
-    try:
-        os.mkdir(root_coverage_dir)
-    except FileExistsError:
-        print("Coverage dir already exists. Cleaning.")
-        cleanup_folder(root_coverage_dir)
-
-    coverage_files = []
-    # generate coverage files
-    for package_dir in [package for package in targeted_packages]:
-        coverage_file = os.path.join(package_dir, ".coverage")
-        if os.path.isfile(coverage_file):
-            destination_file = os.path.join(
-                root_coverage_dir, ".coverage_{}".format(os.path.basename(package_dir))
-            )
-            shutil.copyfile(coverage_file, destination_file)
-            coverage_files.append(destination_file)
-
-    print("Visible uncombined .coverage files: {}".format(coverage_files))
-=======
                 [target_package],
             )
         ):
@@ -189,8 +124,43 @@
     if err_results:
         exit(1)
 
-
-def collect_coverage_files(targeted_packages):
+def prep_and_run_tox(targeted_packages, tox_env, options_array=[]):
+    for package_dir in [package for package in targeted_packages]:
+        destination_tox_ini = os.path.join(package_dir, "tox.ini")
+        allowed_return_codes = []
+        tox_execution_array = ["tox"]
+
+        # if we are targeting only packages that are management plane, it is a possibility
+        # that no tests running is an acceptable situation
+        # we explicitly handle this here.
+        if all(
+            map(
+                lambda x: any(
+                    [pkg_id in x for pkg_id in MANAGEMENT_PACKAGE_IDENTIFIERS]
+                ),
+                [package_dir],
+            )
+        ):
+            options_array.append("--suppress-no-test-exit-code")
+
+        # # if not present, copy it
+        if not os.path.exists(destination_tox_ini):
+            logging.info("No customized tox.ini present, using common eng/tox/tox.ini.")
+            tox_execution_array.extend(["-c", DEFAULT_TOX_INI_LOCATION])
+
+        if tox_env:
+            tox_execution_array.extend(["-e", tox_env])
+
+        if options_array:
+            tox_execution_array.extend(["--"] + options_array)
+
+        run_check_call(tox_execution_array, package_dir)
+
+        if not tox_env:
+            collect_coverage_files(targeted_packages)
+
+
+def collect_pytest_coverage_files(targeted_packages):
     coverage_files = []
     # generate coverage files
     for package_dir in [package for package in targeted_packages]:
@@ -201,28 +171,48 @@
             coverage_files.append(coverage_file)
 
     logging.info("Visible uncombined .coverage files: {}".format(coverage_files))
->>>>>>> 4fa30159
 
     if len(coverage_files):
         cov_cmd_array = ["coverage", "combine"]
         cov_cmd_array.extend(coverage_files)
 
         # merge them with coverage combine and copy to root
-<<<<<<< HEAD
-        run_check_call(cov_cmd_array, os.path.join(root_dir, "_coverage/"))
-
-        source = os.path.join(root_coverage_dir, "./.coverage")
-        dest = os.path.join(root_dir)
-
-        shutil.move(source, os.path.join(root_dir, ".coverage"))
-=======
         run_check_call(cov_cmd_array, coverage_dir)
 
         source = os.path.join(coverage_dir, "./.coverage")
         dest = os.path.join(root_dir, ".coverage")
 
         shutil.move(source, dest)
->>>>>>> 4fa30159
+
+def collect_tox_coverage_files(targeted_packages):
+    root_coverage_dir = os.path.join(root_dir, "_coverage/")
+
+    clean_coverage()
+
+    coverage_files = []
+    # generate coverage files
+    for package_dir in [package for package in targeted_packages]:
+        coverage_file = os.path.join(package_dir, ".coverage")
+        if os.path.isfile(coverage_file):
+            destination_file = os.path.join(
+                root_coverage_dir, ".coverage_{}".format(os.path.basename(package_dir))
+            )
+            shutil.copyfile(coverage_file, destination_file)
+            coverage_files.append(destination_file)
+
+    logging.info("Visible uncombined .coverage files: {}".format(coverage_files))
+
+    if len(coverage_files):
+        cov_cmd_array = ["coverage", "combine"]
+        cov_cmd_array.extend(coverage_files)
+
+        # merge them with coverage combine and copy to root
+        run_check_call(cov_cmd_array, os.path.join(root_dir, "_coverage/"))
+
+        source = os.path.join(coverage_dir, "./.coverage")
+        dest = os.path.join(root_dir, ".coverage")
+
+        shutil.move(source, dest)
 
 
 if __name__ == "__main__":
@@ -247,48 +237,15 @@
     )
 
     parser.add_argument(
-<<<<<<< HEAD
-        "--mark_arg",
-        dest="mark_arg",
-        help=(
-            'The complete argument for `pytest -m "<input>"`. This can be used to exclude or include specific pytest markers.'
-            '--mark_arg="not cosmosEmulator"'
-=======
         "--junitxml",
         dest="test_results",
         help=(
             "The folder where the test results will be stored in xml format."
             'Example: --junitxml="junit/test-results.xml"'
->>>>>>> 4fa30159
         ),
     )
 
     parser.add_argument(
-<<<<<<< HEAD
-        "--disablecov", help=("Flag that disables code coverage."), action="store_true"
-    )
-
-    parser.add_argument(
-        "--service",
-        help=(
-            "Name of service directory (under sdk/) to test."
-            "Example: --service applicationinsights"
-        ),
-    )
-
-    parser.add_argument(
-        "-t",
-        "--toxenv",
-        dest="tox_env",
-        help="Specific set of named environments to execute",
-    )
-
-    parser.add_argument(
-        "-w",
-        "--wheel_dir",
-        dest="wheel_dir",
-        help="Location for prebuilt artifacts (if any)",
-=======
         "--mark_arg",
         dest="mark_arg",
         help=(
@@ -311,7 +268,20 @@
 
     parser.add_argument(
         "-r", "--runtype", choices=["setup", "execute", "all"], default="all"
->>>>>>> 4fa30159
+    )
+
+    parser.add_argument(
+        "-t",
+        "--toxenv",
+        dest="tox_env",
+        help="Specific set of named environments to execute",
+    )
+
+    parser.add_argument(
+        "-w",
+        "--wheel_dir",
+        dest="wheel_dir",
+        help="Location for prebuilt artifacts (if any)",
     )
 
     args = parser.parse_args()
@@ -326,37 +296,25 @@
 
     targeted_packages = process_glob_string(args.glob_string, target_dir)
     test_results_arg = []
-<<<<<<< HEAD
-=======
-
-    if args.mark_arg:
-        test_results_arg.extend(["-m", '"{}"'.format(args.mark_arg)])
->>>>>>> 4fa30159
 
     if args.disablecov:
         test_results_arg.append("--no-cov")
     else:
         test_results_arg.extend(["--durations=10", "--cov", "--cov-report="])
 
-<<<<<<< HEAD
     if args.mark_arg:
         test_results_arg.extend(["-m", "'{}'".format(args.mark_arg)])
 
     if args.wheel_dir:
         os.environ["PREBUILT_WHEEL_DIR"] = args.wheel_dir
 
-    prep_and_run_tox(targeted_packages, args.tox_env, test_results_arg)
-
-    if not args.tox_env:
-        collect_coverage_files(targeted_packages)
-=======
-    logging.info(targeted_packages)
-
-    if args.runtype == "setup" or args.runtype == "all":
-        prep_tests(targeted_packages, args.python_version)
-
-    if args.runtype == "execute" or args.runtype == "all":
-        run_tests(
-            targeted_packages, args.python_version, args.test_results, test_results_arg
-        )
->>>>>>> 4fa30159
+    if args.runtype != "none":
+        if args.runtype == "setup" or args.runtype == "all":
+            prep_tests(targeted_packages, args.python_version)
+
+        if args.runtype == "execute" or args.runtype == "all":
+            run_tests(
+                targeted_packages, args.python_version, args.test_results, test_results_arg
+            )
+    else:
+        prep_and_run_tox(targeted_packages, args.tox_env, test_results_arg)
