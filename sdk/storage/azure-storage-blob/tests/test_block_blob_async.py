# coding: utf-8

# -------------------------------------------------------------------------
# Copyright (c) Microsoft Corporation. All rights reserved.
# Licensed under the MIT License. See License.txt in the project root for
# license information.
# --------------------------------------------------------------------------
import os
import unittest
import pytest
import asyncio

from azure.core.exceptions import HttpResponseError, ResourceExistsError
from azure.core.pipeline.transport import AioHttpTransport
from multidict import CIMultiDict, CIMultiDictProxy
<<<<<<< HEAD
from devtools_testutils import ResourceGroupPreparer, StorageAccountPreparer
from testcase import GlobalStorageAccountPreparer
from asyncblobtestcase import (
    AsyncBlobTestCase,
)
from azure.storage.blob.aio import (
    BlobServiceClient,
    ContainerClient,
    BlobClient,
=======

from azure.storage.blob import (
>>>>>>> 620394eb
    BlobType,
    ContentSettings,
    BlobBlock,
    StandardBlobTier
)

<<<<<<< HEAD
=======
from azure.storage.blob.aio import (
    BlobServiceClient,
    ContainerClient,
    BlobClient,
)
from testcase import (
    StorageTestCase,
    TestMode,
    record,
)
>>>>>>> 620394eb

#------------------------------------------------------------------------------
TEST_BLOB_PREFIX = 'blob'
LARGE_BLOB_SIZE = 64 * 1024 + 5
#------------------------------------------------------------------------------


class AiohttpTestTransport(AioHttpTransport):
    """Workaround to vcrpy bug: https://github.com/kevin1024/vcrpy/pull/461
    """
    async def send(self, request, **config):
        response = await super(AiohttpTestTransport, self).send(request, **config)
        if not isinstance(response.headers, CIMultiDictProxy):
            response.headers = CIMultiDictProxy(CIMultiDict(response.internal_response.headers))
            response.content_type = response.headers.get("content-type")
        return response


class StorageBlockBlobTestAsync(AsyncBlobTestCase):
    #--Helpers-----------------------------------------------------------------
    async def _setup(self, name, key):
        # test chunking functionality by reducing the size of each chunk,
        # otherwise the tests would take too long to execute
        self.bsc = BlobServiceClient(
            self._account_url(name),
            credential=key,
            connection_data_block_size=4 * 1024,
            max_single_put_size=32 * 1024,
            max_block_size=4 * 1024,
            transport=AiohttpTestTransport())
        self.config = self.bsc._config
        self.container_name = self.get_resource_name('utcontainer')
        if self.is_live:
            try:
                await self.bsc.create_container(self.container_name)
            except ResourceExistsError:
                pass

    def _teardown(self, FILE_PATH):
        if os.path.isfile(FILE_PATH):
            try:
                os.remove(FILE_PATH)
            except:
                pass

    def _get_blob_reference(self):
        return self.get_resource_name(TEST_BLOB_PREFIX)

    async def _create_blob(self):
        #await self._setup(storage_account.name, storage_account_key)
        blob_name = self._get_blob_reference()
        blob = self.bsc.get_blob_client(self.container_name, blob_name)
        await blob.upload_blob(b'')
        return blob

    async def assertBlobEqual(self, container_name, blob_name, expected_data):
        #await self._setup(storage_account.name, storage_account_key)
        blob = self.bsc.get_blob_client(container_name, blob_name)
        stream = await blob.download_blob()
        actual_data = await stream.content_as_bytes()
        self.assertEqual(actual_data, expected_data)

    class NonSeekableFile(object):
        def __init__(self, wrapped_file):
            self.wrapped_file = wrapped_file

        def write(self, data):
            self.wrapped_file.write(data)

        def read(self, count):
            return self.wrapped_file.read(count)

    #--Test cases for block blobs --------------------------------------------

    @GlobalStorageAccountPreparer()
    @AsyncBlobTestCase.await_prepared_test
    async def test_put_block(self, resource_group, location, storage_account, storage_account_key):
        await self._setup(storage_account.name, storage_account_key)
        # Arrange
        blob = await self._create_blob()

        # Act
        for i in range(5):
            resp = await blob.stage_block(i, 'block {0}'.format(i).encode('utf-8'))
            self.assertIsNone(resp)

        # Assert
    @GlobalStorageAccountPreparer()
    @AsyncBlobTestCase.await_prepared_test
    async def test_put_block_unicode(self, resource_group, location, storage_account, storage_account_key):
        await self._setup(storage_account.name, storage_account_key)
        # Arrange
        blob = await self._create_blob()

        # Act
        resp = await blob.stage_block('1', u'啊齄丂狛狜')
        self.assertIsNone(resp)

        # Assert

    @GlobalStorageAccountPreparer()
    @AsyncBlobTestCase.await_prepared_test
    async def test_put_block_with_md5(self, resource_group, location, storage_account, storage_account_key):
        # Arrange
        await self._setup(storage_account.name, storage_account_key)
        blob = await self._create_blob()

        # Act
        await blob.stage_block(1, b'block', validate_content=True)

        # Assert

    @GlobalStorageAccountPreparer()
    @AsyncBlobTestCase.await_prepared_test
    async def test_put_block_list(self, resource_group, location, storage_account, storage_account_key):
        # Arrange
        await self._setup(storage_account.name, storage_account_key)
        blob_name = self._get_blob_reference()
        blob = self.bsc.get_blob_client(self.container_name, blob_name)
        await blob.stage_block('1', b'AAA')
        await blob.stage_block('2', b'BBB')
        await blob.stage_block('3', b'CCC')

        # Act
        block_list = [BlobBlock(block_id='1'), BlobBlock(block_id='2'), BlobBlock(block_id='3')]
        put_block_list_resp = await blob.commit_block_list(block_list)

        # Assert
        content = await blob.download_blob()
        actual = await content.content_as_bytes()
        self.assertEqual(actual, b'AAABBBCCC')
        self.assertEqual(content.properties.etag, put_block_list_resp.get('etag'))
        self.assertEqual(content.properties.last_modified, put_block_list_resp.get('last_modified'))

    @GlobalStorageAccountPreparer()
    @AsyncBlobTestCase.await_prepared_test
    async def test_put_block_list_invalid_block_id(self, resource_group, location, storage_account, storage_account_key):
        # Arrange
        await self._setup(storage_account.name, storage_account_key)
        blob_name = self._get_blob_reference()
        blob = self.bsc.get_blob_client(self.container_name, blob_name)
        await blob.stage_block('1', b'AAA')
        await blob.stage_block('2', b'BBB')
        await blob.stage_block('3', b'CCC')

        # Act
        try:
            block_list = [BlobBlock(block_id='1'), BlobBlock(block_id='2'), BlobBlock(block_id='4')]
            await blob.commit_block_list(block_list)
            self.fail()
        except HttpResponseError as e:
            self.assertGreaterEqual(str(e).find('specified block list is invalid'), 0)

        # Assert

    @GlobalStorageAccountPreparer()
    @AsyncBlobTestCase.await_prepared_test
    async def test_put_block_list_with_md5(self, resource_group, location, storage_account, storage_account_key):
        # Arrange
        await self._setup(storage_account.name, storage_account_key)
        blob_name = self._get_blob_reference()
        blob = self.bsc.get_blob_client(self.container_name, blob_name)
        await blob.stage_block('1', b'AAA')
        await blob.stage_block('2', b'BBB')
        await blob.stage_block('3', b'CCC')

        # Act
        block_list = [BlobBlock(block_id='1'), BlobBlock(block_id='2'), BlobBlock(block_id='3')]
        await blob.commit_block_list(block_list, validate_content=True)

        # Assert
    @GlobalStorageAccountPreparer()
    @AsyncBlobTestCase.await_prepared_test
    async def _test_put_block_list_with_blob_tier_specified(self, resource_group, location, storage_account, storage_account_key):
        # Arrange
        await self._setup(storage_account.name, storage_account_key)
        blob_name = self._get_blob_reference()
        blob_client = self.bsc.get_blob_client(self.container_name, blob_name)
        await blob_client.stage_block('1', b'AAA')
        await blob_client.stage_block('2', b'BBB')
        await blob_client.stage_block('3', b'CCC')
        blob_tier = StandardBlobTier.Cool

        # Act
        block_list = [BlobBlock(block_id='1'), BlobBlock(block_id='2'), BlobBlock(block_id='3')]
        await blob_client.commit_block_list(block_list,
                                            standard_blob_tier=blob_tier)

        # Assert
        blob_properties = await blob_client.get_blob_properties()
        self.assertEqual(blob_properties.blob_tier, blob_tier)

    @GlobalStorageAccountPreparer()
    @AsyncBlobTestCase.await_prepared_test
    async def test_get_block_list_no_blocks(self, resource_group, location, storage_account, storage_account_key):
        # Arrange
        await self._setup(storage_account.name, storage_account_key)
        blob = await self._create_blob()

        # Act
        block_list = await blob.get_block_list('all')

        # Assert
        self.assertIsNotNone(block_list)
        self.assertEqual(len(block_list[1]), 0)
        self.assertEqual(len(block_list[0]), 0)


    @GlobalStorageAccountPreparer()
    @AsyncBlobTestCase.await_prepared_test
    async def test_get_block_list_uncommitted_blocks(self, resource_group, location, storage_account, storage_account_key):
        # Arrange
        await self._setup(storage_account.name, storage_account_key)
        blob_name = self._get_blob_reference()
        blob = self.bsc.get_blob_client(self.container_name, blob_name)
        await blob.stage_block('1', b'AAA')
        await blob.stage_block('2', b'BBB')
        await blob.stage_block('3', b'CCC')

        # Act
        block_list = await blob.get_block_list('uncommitted')

        # Assert
        self.assertIsNotNone(block_list)
        self.assertEqual(len(block_list), 2)
        self.assertEqual(len(block_list[1]), 3)
        self.assertEqual(len(block_list[0]), 0)
        self.assertEqual(block_list[1][0].id, '1')
        self.assertEqual(block_list[1][0].size, 3)
        self.assertEqual(block_list[1][1].id, '2')
        self.assertEqual(block_list[1][1].size, 3)
        self.assertEqual(block_list[1][2].id, '3')
        self.assertEqual(block_list[1][2].size, 3)


    @GlobalStorageAccountPreparer()
    @AsyncBlobTestCase.await_prepared_test
    async def test_get_block_list_committed_blocks(self, resource_group, location, storage_account, storage_account_key):
        # Arrange
        await self._setup(storage_account.name, storage_account_key)
        blob_name = self._get_blob_reference()
        blob = self.bsc.get_blob_client(self.container_name, blob_name)
        await blob.stage_block('1', b'AAA')
        await blob.stage_block('2', b'BBB')
        await blob.stage_block('3', b'CCC')

        block_list = [BlobBlock(block_id='1'), BlobBlock(block_id='2'), BlobBlock(block_id='3')]
        await blob.commit_block_list(block_list)

        # Act
        block_list = await blob.get_block_list('committed')

        # Assert
        self.assertIsNotNone(block_list)
        self.assertEqual(len(block_list), 2)
        self.assertEqual(len(block_list[1]), 0)
        self.assertEqual(len(block_list[0]), 3)
        self.assertEqual(block_list[0][0].id, '1')
        self.assertEqual(block_list[0][0].size, 3)
        self.assertEqual(block_list[0][1].id, '2')
        self.assertEqual(block_list[0][1].size, 3)
        self.assertEqual(block_list[0][2].id, '3')
        self.assertEqual(block_list[0][2].size, 3)


    @GlobalStorageAccountPreparer()
    @AsyncBlobTestCase.await_prepared_test
    async def test_create_small_block_blob_with_no_overwrite(self, resource_group, location, storage_account, storage_account_key):
        # Arrange
        await self._setup(storage_account.name, storage_account_key)
        blob_name = self._get_blob_reference()
        blob = self.bsc.get_blob_client(self.container_name, blob_name)
        data1 = b'hello world'
        data2 = b'hello second world'

        # Act
        create_resp = await blob.upload_blob(data1, overwrite=True)

        with self.assertRaises(ResourceExistsError):
            await blob.upload_blob(data2, overwrite=False)

        props = await blob.get_blob_properties()

        # Assert
        await self.assertBlobEqual(self.container_name, blob_name, data1)
        self.assertEqual(props.etag, create_resp.get('etag'))
        self.assertEqual(props.last_modified, create_resp.get('last_modified'))
        self.assertEqual(props.blob_type, BlobType.BlockBlob)

    @GlobalStorageAccountPreparer()
    @AsyncBlobTestCase.await_prepared_test
    async def test_create_small_block_blob_with_overwrite(self, resource_group, location, storage_account, storage_account_key):
        # Arrange
        await self._setup(storage_account.name, storage_account_key)
        blob_name = self._get_blob_reference()
        blob = self.bsc.get_blob_client(self.container_name, blob_name)
        data1 = b'hello world'
        data2 = b'hello second world'

        # Act
        create_resp = await blob.upload_blob(data1, overwrite=True)
        update_resp = await blob.upload_blob(data2, overwrite=True)

        props = await blob.get_blob_properties()

        # Assert
        await self.assertBlobEqual(self.container_name, blob_name, data2)
        self.assertEqual(props.etag, update_resp.get('etag'))
        self.assertEqual(props.last_modified, update_resp.get('last_modified'))
        self.assertEqual(props.blob_type, BlobType.BlockBlob)

    @GlobalStorageAccountPreparer()
    @AsyncBlobTestCase.await_prepared_test
    async def test_create_large_block_blob_with_no_overwrite(self, resource_group, location, storage_account, storage_account_key):
        # Arrange
        await self._setup(storage_account.name, storage_account_key)
        blob_name = self._get_blob_reference()
        blob = self.bsc.get_blob_client(self.container_name, blob_name)
        data1 = self.get_random_bytes(LARGE_BLOB_SIZE)
        data2 = self.get_random_bytes(LARGE_BLOB_SIZE)

        # Act
        create_resp = await blob.upload_blob(data1, overwrite=True, metadata={'blobdata': 'data1'})

        with self.assertRaises(ResourceExistsError):
            await blob.upload_blob(data2, overwrite=False, metadata={'blobdata': 'data2'})

        props = await blob.get_blob_properties()

        # Assert
        await self.assertBlobEqual(self.container_name, blob_name, data1)
        self.assertEqual(props.etag, create_resp.get('etag'))
        self.assertEqual(props.last_modified, create_resp.get('last_modified'))
        self.assertEqual(props.blob_type, BlobType.BlockBlob)
        self.assertEqual(props.metadata, {'blobdata': 'data1'})
        self.assertEqual(props.size, LARGE_BLOB_SIZE)

    @GlobalStorageAccountPreparer()
    @AsyncBlobTestCase.await_prepared_test
    async def test_create_large_block_blob_with_overwrite(self, resource_group, location, storage_account, storage_account_key):
        # Arrange
        await self._setup(storage_account.name, storage_account_key)
        blob_name = self._get_blob_reference()
        blob = self.bsc.get_blob_client(self.container_name, blob_name)
        data1 = self.get_random_bytes(LARGE_BLOB_SIZE)
        data2 = self.get_random_bytes(LARGE_BLOB_SIZE + 512)

        # Act
        create_resp = await blob.upload_blob(data1, overwrite=True, metadata={'blobdata': 'data1'})
        update_resp = await blob.upload_blob(data2, overwrite=True, metadata={'blobdata': 'data2'})

        props = await blob.get_blob_properties()

        # Assert
        await self.assertBlobEqual(self.container_name, blob_name, data2)
        self.assertEqual(props.etag, update_resp.get('etag'))
        self.assertEqual(props.last_modified, update_resp.get('last_modified'))
        self.assertEqual(props.blob_type, BlobType.BlockBlob)
        self.assertEqual(props.metadata, {'blobdata': 'data2'})
        self.assertEqual(props.size, LARGE_BLOB_SIZE + 512)

    @GlobalStorageAccountPreparer()
    @AsyncBlobTestCase.await_prepared_test
    async def test_create_blob_from_bytes_single_put(self, resource_group, location, storage_account, storage_account_key):
        # Arrange
        await self._setup(storage_account.name, storage_account_key)
        blob_name = self._get_blob_reference()
        blob = self.bsc.get_blob_client(self.container_name, blob_name)
        data = b'hello world'

        # Act
        create_resp = await blob.upload_blob(data)
        props = await blob.get_blob_properties()

        # Assert
        await self.assertBlobEqual(self.container_name, blob_name, data)
        self.assertEqual(props.etag, create_resp.get('etag'))
        self.assertEqual(props.last_modified, create_resp.get('last_modified'))

    @GlobalStorageAccountPreparer()
    @AsyncBlobTestCase.await_prepared_test
    async def test_create_blob_from_0_bytes(self, resource_group, location, storage_account, storage_account_key):
        # Arrange
        await self._setup(storage_account.name, storage_account_key)
        blob_name = self._get_blob_reference()
        blob = self.bsc.get_blob_client(self.container_name, blob_name)
        data = b''

        # Act
        create_resp = await blob.upload_blob(data)
        props = await blob.get_blob_properties()

        # Assert
        await self.assertBlobEqual(self.container_name, blob_name, data)
        self.assertEqual(props.etag, create_resp.get('etag'))
        self.assertEqual(props.last_modified, create_resp.get('last_modified'))

    @GlobalStorageAccountPreparer()
    @AsyncBlobTestCase.await_prepared_test
    async def test_create_from_bytes_blob_unicode(self, resource_group, location, storage_account, storage_account_key):
        # Arrange
        await self._setup(storage_account.name, storage_account_key)
        blob_name = self._get_blob_reference()
        blob = self.bsc.get_blob_client(self.container_name, blob_name)
        data = b'hello world'

        # Act
        create_resp = await blob.upload_blob(data)
        props = await blob.get_blob_properties()

        # Assert
        await self.assertBlobEqual(self.container_name, blob_name, data)
        self.assertEqual(props.etag, create_resp.get('etag'))
        self.assertEqual(props.last_modified, create_resp.get('last_modified'))

    @GlobalStorageAccountPreparer()
    @AsyncBlobTestCase.await_prepared_test
    async def test_create_from_bytes_blob_with_lease_id(self, resource_group, location, storage_account, storage_account_key):
        # parallel tests introduce random order of requests, can only run live
        await self._setup(storage_account.name, storage_account_key)
        if not self.is_live:
            pytest.skip("live only")

        # Arrange
        blob = await self._create_blob()
        data = self.get_random_bytes(LARGE_BLOB_SIZE)
        lease = await blob.acquire_lease()

        # Act
        create_resp = await blob.upload_blob(data, lease=lease)

        # Assert
        output = await blob.download_blob(lease=lease)
        actual = await output.content_as_bytes()
        self.assertEqual(actual, data)
        self.assertEqual(output.properties.etag, create_resp.get('etag'))
        self.assertEqual(output.properties.last_modified, create_resp.get('last_modified'))

    @GlobalStorageAccountPreparer()
    @AsyncBlobTestCase.await_prepared_test
    async def test_create_blob_from_bytes_with_metadata(self, resource_group, location, storage_account, storage_account_key):
        # parallel tests introduce random order of requests, can only run live
        await self._setup(storage_account.name, storage_account_key)
        if not self.is_live:
            pytest.skip("live only")

        # Arrange
        blob_name = self._get_blob_reference()
        blob = self.bsc.get_blob_client(self.container_name, blob_name)
        data = self.get_random_bytes(LARGE_BLOB_SIZE)
        metadata = {'hello': 'world', 'number': '42'}

        # Act
        await blob.upload_blob(data, metadata=metadata)

        # Assert
        md = await blob.get_blob_properties()
        md = md.metadata
        self.assertDictEqual(md, metadata)

    @GlobalStorageAccountPreparer()
    @AsyncBlobTestCase.await_prepared_test
    async def test_create_blob_from_bytes_with_properties(self, resource_group, location, storage_account, storage_account_key):
        # parallel tests introduce random order of requests, can only run live
        await self._setup(storage_account.name, storage_account_key)
        if not self.is_live:
            pytest.skip("live only")

        # Arrange
        blob_name = self._get_blob_reference()
        blob = self.bsc.get_blob_client(self.container_name, blob_name)
        data = self.get_random_bytes(LARGE_BLOB_SIZE)

        # Act
        content_settings=ContentSettings(
                content_type='image/png',
                content_language='spanish')
        await blob.upload_blob(data, content_settings=content_settings)

        # Assert
        await self.assertBlobEqual(self.container_name, blob_name, data)
        properties = await blob.get_blob_properties()
        self.assertEqual(properties.content_settings.content_type, content_settings.content_type)
        self.assertEqual(properties.content_settings.content_language, content_settings.content_language)

    @GlobalStorageAccountPreparer()
    @AsyncBlobTestCase.await_prepared_test
    async def test_create_blob_from_bytes_with_progress(self, resource_group, location, storage_account, storage_account_key):
        # parallel tests introduce random order of requests, can only run live
        await self._setup(storage_account.name, storage_account_key)
        if not self.is_live:
            pytest.skip("live only")

        # Arrange
        blob_name = self._get_blob_reference()
        blob = self.bsc.get_blob_client(self.container_name, blob_name)
        data = self.get_random_bytes(LARGE_BLOB_SIZE)

        # Act
        progress = []
        def callback(response):
            current = response.context['upload_stream_current']
            total = response.context['data_stream_total']
            if current is not None:
                progress.append((current, total))

        create_resp = await blob.upload_blob(data, raw_response_hook=callback)
        props = await blob.get_blob_properties()

        # Assert
        await self.assertBlobEqual(self.container_name, blob_name, data)
        self.assert_upload_progress(len(data), self.config.max_block_size, progress)
        self.assertEqual(props.etag, create_resp.get('etag'))
        self.assertEqual(props.last_modified, create_resp.get('last_modified'))

    @GlobalStorageAccountPreparer()
    @AsyncBlobTestCase.await_prepared_test
    async def test_create_blob_from_bytes_with_index(self, resource_group, location, storage_account, storage_account_key):
        # parallel tests introduce random order of requests, can only run live
        await self._setup(storage_account.name, storage_account_key)
        if not self.is_live:
            pytest.skip("live only")

        # Arrange
        blob_name = self._get_blob_reference()
        blob = self.bsc.get_blob_client(self.container_name, blob_name)
        data = self.get_random_bytes(LARGE_BLOB_SIZE)

        # Act
        await blob.upload_blob(data[3:])

        # Assert
        db = await blob.download_blob()
        output = await db.content_as_bytes()
        self.assertEqual(data[3:], output)

    @GlobalStorageAccountPreparer()
    @AsyncBlobTestCase.await_prepared_test
    async def test_create_blob_from_bytes_with_index_and_count(self, resource_group, location, storage_account, storage_account_key):
        # Arrange
        await self._setup(storage_account.name, storage_account_key)
        blob_name = self._get_blob_reference()
        blob = self.bsc.get_blob_client(self.container_name, blob_name)
        data = self.get_random_bytes(LARGE_BLOB_SIZE)

        # Act
        await blob.upload_blob(data[3:], length=5)

        # Assert
        db = await blob.download_blob()
        output = await db.content_as_bytes()
        self.assertEqual(data[3:8], output)

    @GlobalStorageAccountPreparer()
    @AsyncBlobTestCase.await_prepared_test
    async def test_create_frm_bytes_with_index_cnt_props(self, resource_group, location, storage_account, storage_account_key):
        # Arrange
        await self._setup(storage_account.name, storage_account_key)
        blob_name = self._get_blob_reference()
        blob = self.bsc.get_blob_client(self.container_name, blob_name)
        data = self.get_random_bytes(LARGE_BLOB_SIZE)

        # Act
        content_settings=ContentSettings(
                content_type='image/png',
                content_language='spanish')
        await blob.upload_blob(data[3:], length=5, content_settings=content_settings)

        # Assert
        db = await blob.download_blob()
        output = await db.content_as_bytes()
        self.assertEqual(data[3:8],output)
        properties = await blob.get_blob_properties()
        self.assertEqual(properties.content_settings.content_type, content_settings.content_type)
        self.assertEqual(properties.content_settings.content_language, content_settings.content_language)

    @GlobalStorageAccountPreparer()
    @AsyncBlobTestCase.await_prepared_test
    async def test_create_blob_from_bytes_non_parallel(self, resource_group, location, storage_account, storage_account_key):
        # Arrange
        await self._setup(storage_account.name, storage_account_key)
        blob_name = self._get_blob_reference()
        blob = self.bsc.get_blob_client(self.container_name, blob_name)
        data = self.get_random_bytes(LARGE_BLOB_SIZE)

        # Act
        await blob.upload_blob(data, length=LARGE_BLOB_SIZE, max_concurrency=1)

        # Assert
        await self.assertBlobEqual(self.container_name, blob.blob_name, data)

    @GlobalStorageAccountPreparer()
    @AsyncBlobTestCase.await_prepared_test
    async def _test_create_blob_from_bytes_with_blob_tier_specified(self, resource_group, location, storage_account, storage_account_key):
        # Arrange
        await self._setup(storage_account.name, storage_account_key)
        blob_name = self._get_blob_reference()
        blob_client = self.bsc.get_blob_client(self.container_name, blob_name)
        data = b'hello world'
        blob_tier = StandardBlobTier.Cool

        # Act
        await blob_client.upload_blob(data, standard_blob_tier=blob_tier)
        blob_properties = await blob_client.get_blob_properties()

        # Assert
        self.assertEqual(blob_properties.blob_tier, blob_tier)

    @GlobalStorageAccountPreparer()
    @AsyncBlobTestCase.await_prepared_test
    async def test_create_blob_from_path(self, resource_group, location, storage_account, storage_account_key):
        # parallel tests introduce random order of requests, can only run live
        await self._setup(storage_account.name, storage_account_key)
        if not self.is_live:
            pytest.skip("live only")

        # Arrange
        blob_name = self._get_blob_reference()
        blob = self.bsc.get_blob_client(self.container_name, blob_name)
        data = self.get_random_bytes(LARGE_BLOB_SIZE)
        FILE_PATH = 'create_blob_from_path.temp.dat'
        with open(FILE_PATH, 'wb') as stream:
            stream.write(data)

        # Act
        with open(FILE_PATH, 'rb') as stream:
            create_resp = await blob.upload_blob(stream)
        props = await blob.get_blob_properties()

        # Assert
        await self.assertBlobEqual(self.container_name, blob_name, data)
        self.assertEqual(props.etag, create_resp.get('etag'))
        self.assertEqual(props.last_modified, create_resp.get('last_modified'))
        self._teardown(FILE_PATH)

    @GlobalStorageAccountPreparer()
    @AsyncBlobTestCase.await_prepared_test
    async def test_create_blob_from_path_non_parallel(self, resource_group, location, storage_account, storage_account_key):
        # Arrange
        await self._setup(storage_account.name, storage_account_key)
        blob_name = self._get_blob_reference()
        blob = self.bsc.get_blob_client(self.container_name, blob_name)
        data = self.get_random_bytes(100)
        FILE_PATH = 'from_path_non_parallel.temp.dat'
        with open(FILE_PATH, 'wb') as stream:
            stream.write(data)

        # Act
        with open(FILE_PATH, 'rb') as stream:
            create_resp = await blob.upload_blob(stream, length=100, max_concurrency=1)
        props = await blob.get_blob_properties()

        # Assert
        await self.assertBlobEqual(self.container_name, blob_name, data)
        self.assertEqual(props.etag, create_resp.get('etag'))
        self.assertEqual(props.last_modified, create_resp.get('last_modified'))
        self._teardown(FILE_PATH)

    @GlobalStorageAccountPreparer()
    @AsyncBlobTestCase.await_prepared_test
    async def _test_upload_blob_from_path_non_parallel_with_standard_blob_tier(self, resource_group, location, storage_account, storage_account_key):
        # Arrange
        await self._setup(storage_account.name, storage_account_key)
        blob_name = self._get_blob_reference()
        blob = self.bsc.get_blob_client(self.container_name, blob_name)
        FILE_PATH = 'non_parallel_with_standard_blob_tier.temp.dat'
        data = self.get_random_bytes(100)
        with open(FILE_PATH, 'wb') as stream:
            stream.write(data)
        blob_tier = StandardBlobTier.Cool
        # Act
        with open(FILE_PATH, 'rb') as stream:
            await blob.upload_blob(stream, length=100, max_concurrency=1, standard_blob_tier=blob_tier)
        props = await blob.get_blob_properties()

        # Assert
        self.assertEqual(props.blob_tier, blob_tier)
        self._teardown(FILE_PATH)

    @GlobalStorageAccountPreparer()
    @AsyncBlobTestCase.await_prepared_test
    async def test_create_blob_from_path_with_progress(self, resource_group, location, storage_account, storage_account_key):
        # parallel tests introduce random order of requests, can only run live
        await self._setup(storage_account.name, storage_account_key)
        if not self.is_live:
            pytest.skip("live only")

        # Arrange
        blob_name = self._get_blob_reference()
        blob = self.bsc.get_blob_client(self.container_name, blob_name)
        data = self.get_random_bytes(LARGE_BLOB_SIZE)
        FILE_PATH = 'blob_from_path_with_progressasync.temp.dat'
        with open(FILE_PATH, 'wb') as stream:
            stream.write(data)

        # Act
        progress = []
        def callback(response):
            current = response.context['upload_stream_current']
            total = response.context['data_stream_total']
            if current is not None:
                progress.append((current, total))

        with open(FILE_PATH, 'rb') as stream:
            await blob.upload_blob(stream, raw_response_hook=callback)

        # Assert
        await self.assertBlobEqual(self.container_name, blob_name, data)
        self.assert_upload_progress(len(data), self.config.max_block_size, progress)
        self._teardown(FILE_PATH)

    @GlobalStorageAccountPreparer()
    @AsyncBlobTestCase.await_prepared_test
    async def test_create_blob_from_path_with_properties(self, resource_group, location, storage_account, storage_account_key):
        # parallel tests introduce random order of requests, can only run live
        await self._setup(storage_account.name, storage_account_key)
        if not self.is_live:
            pytest.skip("live only")

        # Arrange
        blob_name = self._get_blob_reference()
        blob = self.bsc.get_blob_client(self.container_name, blob_name)
        data = self.get_random_bytes(LARGE_BLOB_SIZE)
        FILE_PATH = 'create_blob_from_path_with_propertiesasync.temp.dat'
        with open(FILE_PATH, 'wb') as stream:
            stream.write(data)

        # Act
        content_settings=ContentSettings(
            content_type='image/png',
            content_language='spanish')
        with open(FILE_PATH, 'rb') as stream:
            await blob.upload_blob(stream, content_settings=content_settings)

        # Assert
        await self.assertBlobEqual(self.container_name, blob_name, data)
        properties = await blob.get_blob_properties()
        self.assertEqual(properties.content_settings.content_type, content_settings.content_type)
        self.assertEqual(properties.content_settings.content_language, content_settings.content_language)
        self._teardown(FILE_PATH)

    @GlobalStorageAccountPreparer()
    @AsyncBlobTestCase.await_prepared_test
    async def test_create_blob_from_stream_chunked_upload(self, resource_group, location, storage_account, storage_account_key):
        # parallel tests introduce random order of requests, can only run live
        await self._setup(storage_account.name, storage_account_key)
        if not self.is_live:
            pytest.skip("live only")

        # Arrange
        blob_name = self._get_blob_reference()
        blob = self.bsc.get_blob_client(self.container_name, blob_name)
        data = self.get_random_bytes(LARGE_BLOB_SIZE)
        FILE_PATH = 'create_blob_from_stream_chunked_uploadasync.temp.dat'
        with open(FILE_PATH, 'wb') as stream:
            stream.write(data)

        # Act
        with open(FILE_PATH, 'rb') as stream:
            create_resp = await blob.upload_blob(stream)
        props = await blob.get_blob_properties()

        # Assert
        await self.assertBlobEqual(self.container_name, blob_name, data)
        self.assertEqual(props.etag, create_resp.get('etag'))
        self.assertEqual(props.last_modified, create_resp.get('last_modified'))
        self._teardown(FILE_PATH)

    @GlobalStorageAccountPreparer()
    @AsyncBlobTestCase.await_prepared_test
    async def test_create_frm_stream_nonseek_chunk_upload_knwn_size(self, resource_group, location, storage_account, storage_account_key):
        # parallel tests introduce random order of requests, can only run live
        await self._setup(storage_account.name, storage_account_key)
        if not self.is_live:
            pytest.skip("live only")

        # Arrange
        blob_name = self._get_blob_reference()
        blob = self.bsc.get_blob_client(self.container_name, blob_name)
        data = self.get_random_bytes(LARGE_BLOB_SIZE)
        blob_size = len(data) - 66
        FILE_PATH = 'create_frm_stream_nonseek_chunk_upload_knwn_sizeasync.temp.dat'
        with open(FILE_PATH, 'wb') as stream:
            stream.write(data)

        # Act
        with open(FILE_PATH, 'rb') as stream:
            non_seekable_file = StorageBlockBlobTestAsync.NonSeekableFile(stream)
            await blob.upload_blob(non_seekable_file, length=blob_size, max_concurrency=1)

        # Assert
        await self.assertBlobEqual(self.container_name, blob_name, data[:blob_size])
        self._teardown(FILE_PATH)

    @GlobalStorageAccountPreparer()
    @AsyncBlobTestCase.await_prepared_test
    async def test_blob_frm_strm_nonseek_chunk_upld_unkwn_size(self, resource_group, location, storage_account, storage_account_key):
        # parallel tests introduce random order of requests, can only run live
        await self._setup(storage_account.name, storage_account_key)
        if not self.is_live:
            pytest.skip("live only")

        # Arrange
        blob_name = self._get_blob_reference()
        blob = self.bsc.get_blob_client(self.container_name, blob_name)
        data = self.get_random_bytes(LARGE_BLOB_SIZE)
        FILE_PATH = 'strm_nonseek_chunk_upld_unkwn_size_async.temp.dat'
        with open(FILE_PATH, 'wb') as stream:
            stream.write(data)

        # Act
        with open(FILE_PATH, 'rb') as stream:
            non_seekable_file = StorageBlockBlobTestAsync.NonSeekableFile(stream)
            await blob.upload_blob(non_seekable_file, max_concurrency=1)

        # Assert
        await self.assertBlobEqual(self.container_name, blob_name, data)
        self._teardown(FILE_PATH)

    @GlobalStorageAccountPreparer()
    @AsyncBlobTestCase.await_prepared_test
    async def test_create_blob_from_stream_with_progress_chunked_upload(self, resource_group, location, storage_account, storage_account_key):
        # parallel tests introduce random order of requests, can only run live
        await self._setup(storage_account.name, storage_account_key)
        if not self.is_live:
            pytest.skip("live only")

        # Arrange
        blob_name = self._get_blob_reference()
        blob = self.bsc.get_blob_client(self.container_name, blob_name)
        data = self.get_random_bytes(LARGE_BLOB_SIZE)
        FILE_PATH = 'from_stream_with_progress_chunked_upload.temp.dat'
        with open(FILE_PATH, 'wb') as stream:
            stream.write(data)

        # Act
        progress = []
        def callback(response):
            current = response.context['upload_stream_current']
            total = response.context['data_stream_total']
            if current is not None:
                progress.append((current, total))

        with open(FILE_PATH, 'rb') as stream:
            await blob.upload_blob(stream, raw_response_hook=callback)

        # Assert
        await self.assertBlobEqual(self.container_name, blob_name, data)
        self.assert_upload_progress(len(data), self.config.max_block_size, progress)
        self._teardown(FILE_PATH)

    @GlobalStorageAccountPreparer()
    @AsyncBlobTestCase.await_prepared_test
    async def test_create_blob_from_stream_chunked_upload_with_count(self, resource_group, location, storage_account, storage_account_key):
        # parallel tests introduce random order of requests, can only run live
        await self._setup(storage_account.name, storage_account_key)
        if not self.is_live:
            pytest.skip("live only")

        # Arrange
        blob_name = self._get_blob_reference()
        blob = self.bsc.get_blob_client(self.container_name, blob_name)
        data = self.get_random_bytes(LARGE_BLOB_SIZE)
        FILE_PATH = 'blob_from_stream_chunked_upload_with.temp.dat'
        with open(FILE_PATH, 'wb') as stream:
            stream.write(data)

        # Act
        blob_size = len(data) - 301
        with open(FILE_PATH, 'rb') as stream:
            resp = await blob.upload_blob(stream, length=blob_size)

        # Assert
        await self.assertBlobEqual(self.container_name, blob_name, data[:blob_size])
        self._teardown(FILE_PATH)

    @GlobalStorageAccountPreparer()
    @AsyncBlobTestCase.await_prepared_test
    async def test_create_frm_stream_chu_upld_with_countandprops(self, resource_group, location, storage_account, storage_account_key):
        # parallel tests introduce random order of requests, can only run live
        await self._setup(storage_account.name, storage_account_key)
        if not self.is_live:
            pytest.skip("live only")

        # Arrange
        blob_name = self._get_blob_reference()
        blob = self.bsc.get_blob_client(self.container_name, blob_name)
        data = self.get_random_bytes(LARGE_BLOB_SIZE)
        FILE_PATH = '_frm_stream_chu_upld_with_count.temp.dat'
        with open(FILE_PATH, 'wb') as stream:
            stream.write(data)

        # Act
        content_settings=ContentSettings(
            content_type='image/png',
            content_language='spanish')
        blob_size = len(data) - 301
        with open(FILE_PATH, 'rb') as stream:
            await blob.upload_blob(stream, length=blob_size, content_settings=content_settings)

        # Assert
        await self.assertBlobEqual(self.container_name, blob_name, data[:blob_size])
        properties = await blob.get_blob_properties()
        self.assertEqual(properties.content_settings.content_type, content_settings.content_type)
        self.assertEqual(properties.content_settings.content_language, content_settings.content_language)
        self._teardown(FILE_PATH)

    @GlobalStorageAccountPreparer()
    @AsyncBlobTestCase.await_prepared_test
    async def test_create_blob_from_stream_chunked_upload_with_properties(self, resource_group, location, storage_account, storage_account_key):
        # parallel tests introduce random order of requests, can only run live
        if not self.is_live:
            pytest.skip("live only")

        await self._setup(storage_account.name, storage_account_key)
        # Arrange
        blob_name = self._get_blob_reference()
        blob = self.bsc.get_blob_client(self.container_name, blob_name)
        data = self.get_random_bytes(LARGE_BLOB_SIZE)
        FILE_PATH = '_from_stream_chunked_upload_with_propert.temp.dat'
        with open(FILE_PATH, 'wb') as stream:
            stream.write(data)

        # Act
        content_settings=ContentSettings(
            content_type='image/png',
            content_language='spanish')
        with open(FILE_PATH, 'rb') as stream:
            await blob.upload_blob(stream, content_settings=content_settings)

        # Assert
        await self.assertBlobEqual(self.container_name, blob_name, data)
        properties = await blob.get_blob_properties()
        self.assertEqual(properties.content_settings.content_type, content_settings.content_type)
        self.assertEqual(properties.content_settings.content_language, content_settings.content_language)
        self._teardown(FILE_PATH)

    @GlobalStorageAccountPreparer()
    @AsyncBlobTestCase.await_prepared_test
    async def _test_create_blob_from_stream_chunked_upload_with_properties(self, resource_group, location, storage_account, storage_account_key):
        # parallel tests introduce random order of requests, can only run live
        if not self.is_live:
            pytest.skip("live only")

        # Arrange
        await self._setup(storage_account.name, storage_account_key)
        blob_name = self._get_blob_reference()
        blob = self.bsc.get_blob_client(self.container_name, blob_name)
        data = self.get_random_bytes(LARGE_BLOB_SIZE)
        FILE_PATH = 'tream_chunked_upload_with_properti.temp.dat'
        with open(FILE_PATH, 'wb') as stream:
            stream.write(data)
        blob_tier = StandardBlobTier.Cool

        # Act
        content_settings = ContentSettings(
            content_type='image/png',
            content_language='spanish')
        with open(FILE_PATH, 'rb') as stream:
            await blob.upload_blob(stream, content_settings=content_settings, max_concurrency=2,
                                   standard_blob_tier=blob_tier)

        properties = await blob.get_blob_properties()

        # Assert
        self.assertEqual(properties.blob_tier, blob_tier)
        self._teardown(FILE_PATH)

    @GlobalStorageAccountPreparer()
    @AsyncBlobTestCase.await_prepared_test
    async def test_create_blob_from_text(self, resource_group, location, storage_account, storage_account_key):
        # Arrange
        await self._setup(storage_account.name, storage_account_key)
        blob_name = self._get_blob_reference()
        blob = self.bsc.get_blob_client(self.container_name, blob_name)
        text = u'hello 啊齄丂狛狜 world'
        data = text.encode('utf-8')

        # Act
        create_resp = await blob.upload_blob(text)
        props = await blob.get_blob_properties()

        # Assert
        await self.assertBlobEqual(self.container_name, blob_name, data)
        self.assertEqual(props.etag, create_resp.get('etag'))
        self.assertEqual(props.last_modified, create_resp.get('last_modified'))

    @GlobalStorageAccountPreparer()
    @AsyncBlobTestCase.await_prepared_test
    async def test_create_blob_from_text_with_encoding(self, resource_group, location, storage_account, storage_account_key):
        # Arrange
        await self._setup(storage_account.name, storage_account_key)
        blob_name = self._get_blob_reference()
        blob = self.bsc.get_blob_client(self.container_name, blob_name)
        text = u'hello 啊齄丂狛狜 world'
        data = text.encode('utf-16')

        # Act
        await blob.upload_blob(text, encoding='utf-16')

        # Assert
        await self.assertBlobEqual(self.container_name, blob_name, data)

    @GlobalStorageAccountPreparer()
    @AsyncBlobTestCase.await_prepared_test
    async def test_create_blob_from_text_with_encoding_and_progress(self, resource_group, location, storage_account, storage_account_key):
        # Arrange
        await self._setup(storage_account.name, storage_account_key)
        blob_name = self._get_blob_reference()
        blob = self.bsc.get_blob_client(self.container_name, blob_name)
        text = u'hello 啊齄丂狛狜 world'
        data = text.encode('utf-16')

        # Act
        progress = []
        def callback(response):
            current = response.context['upload_stream_current']
            total = response.context['data_stream_total']
            if current is not None:
                progress.append((current, total))

        await blob.upload_blob(text, encoding='utf-16', raw_response_hook=callback)

        # Assert
        await self.assertBlobEqual(self.container_name, blob_name, data)
        self.assert_upload_progress(len(data), self.config.max_block_size, progress)

    @GlobalStorageAccountPreparer()
    @AsyncBlobTestCase.await_prepared_test
    async def test_create_blob_from_text_chunked_upload(self, resource_group, location, storage_account, storage_account_key):
        # parallel tests introduce random order of requests, can only run live
        await self._setup(storage_account.name, storage_account_key)
        if not self.is_live:
            pytest.skip("live only")

        # Arrange
        blob_name = self._get_blob_reference()
        blob = self.bsc.get_blob_client(self.container_name, blob_name)
        data = self.get_random_text_data(LARGE_BLOB_SIZE)
        encoded_data = data.encode('utf-8')

        # Act
        await blob.upload_blob(data)

        # Assert
        await self.assertBlobEqual(self.container_name, blob_name, encoded_data)

        # Assert
        await self.assertBlobEqual(self.container_name, blob_name, encoded_data)

    @GlobalStorageAccountPreparer()
    @AsyncBlobTestCase.await_prepared_test
    async def test_create_blob_with_md5(self, resource_group, location, storage_account, storage_account_key):
        # Arrange
        await self._setup(storage_account.name, storage_account_key)
        blob_name = self._get_blob_reference()
        blob = self.bsc.get_blob_client(self.container_name, blob_name)
        data = b'hello world'

        # Act
        await blob.upload_blob(data, validate_content=True)

        # Assert

    @GlobalStorageAccountPreparer()
    @AsyncBlobTestCase.await_prepared_test
    async def test_create_blob_with_md5_chunked(self, resource_group, location, storage_account, storage_account_key):
        # parallel tests introduce random order of requests, can only run live
        if not self.is_live:
            pytest.skip("live only")

        # Arrange
        await self._setup(storage_account.name, storage_account_key)
        blob_name = self._get_blob_reference()
        blob = self.bsc.get_blob_client(self.container_name, blob_name)
        data = self.get_random_bytes(LARGE_BLOB_SIZE)

        # Act
        await blob.upload_blob(data, validate_content=True)

        # Assert


#------------------------------------------------------------------------------<|MERGE_RESOLUTION|>--- conflicted
+++ resolved
@@ -13,45 +13,29 @@
 from azure.core.exceptions import HttpResponseError, ResourceExistsError
 from azure.core.pipeline.transport import AioHttpTransport
 from multidict import CIMultiDict, CIMultiDictProxy
-<<<<<<< HEAD
 from devtools_testutils import ResourceGroupPreparer, StorageAccountPreparer
 from testcase import GlobalStorageAccountPreparer
 from asyncblobtestcase import (
     AsyncBlobTestCase,
 )
-from azure.storage.blob.aio import (
-    BlobServiceClient,
-    ContainerClient,
-    BlobClient,
-=======
 
 from azure.storage.blob import (
->>>>>>> 620394eb
     BlobType,
     ContentSettings,
     BlobBlock,
     StandardBlobTier
 )
 
-<<<<<<< HEAD
-=======
 from azure.storage.blob.aio import (
     BlobServiceClient,
     ContainerClient,
     BlobClient,
 )
-from testcase import (
-    StorageTestCase,
-    TestMode,
-    record,
-)
->>>>>>> 620394eb
 
 #------------------------------------------------------------------------------
 TEST_BLOB_PREFIX = 'blob'
 LARGE_BLOB_SIZE = 64 * 1024 + 5
 #------------------------------------------------------------------------------
-
 
 class AiohttpTestTransport(AioHttpTransport):
     """Workaround to vcrpy bug: https://github.com/kevin1024/vcrpy/pull/461
