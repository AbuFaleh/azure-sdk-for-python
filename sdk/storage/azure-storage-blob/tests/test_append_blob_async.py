# coding: utf-8

# -------------------------------------------------------------------------
# Copyright (c) Microsoft Corporation. All rights reserved.
# Licensed under the MIT License. See License.txt in the project root for
# license information.
# --------------------------------------------------------------------------
from datetime import datetime, timedelta

import pytest
import asyncio

from os import (
    path,
    remove,
)
import unittest

<<<<<<< HEAD
from devtools_testutils import ResourceGroupPreparer, StorageAccountPreparer
from azure.core.pipeline.transport import AioHttpTransport
from azure.core import HttpResponseError
from azure.core.exceptions import ResourceNotFoundError, ResourceModifiedError
=======
from azure.core import MatchConditions
from azure.core.exceptions import HttpResponseError, ResourceNotFoundError, ResourceModifiedError
from azure.core.pipeline.transport import AioHttpTransport
>>>>>>> e1647e1e
from multidict import CIMultiDict, CIMultiDictProxy

from azure.storage.blob import BlobSasPermissions, generate_blob_sas
from azure.storage.blob._shared.policies import StorageContentValidation
from azure.storage.blob import BlobType
from azure.storage.blob.aio import (
    BlobServiceClient,
    ContainerClient,
    BlobClient,
)
from testcase import GlobalStorageAccountPreparer
from asyncblobtestcase import (
    AsyncBlobTestCase,
)

# ------------------------------------------------------------------------------
TEST_BLOB_PREFIX = 'blob'
FILE_PATH = 'blob_input.temp.dat'
LARGE_BLOB_SIZE = 64 * 1024


# ------------------------------------------------------------------------------


class AiohttpTestTransport(AioHttpTransport):
    """Workaround to vcrpy bug: https://github.com/kevin1024/vcrpy/pull/461
    """

    async def send(self, request, **config):
        response = await super(AiohttpTestTransport, self).send(request, **config)
        if not isinstance(response.headers, CIMultiDictProxy):
            response.headers = CIMultiDictProxy(CIMultiDict(response.internal_response.headers))
            response.content_type = response.headers.get("content-type")
        return response


class StorageAppendBlobTestAsync(AsyncBlobTestCase):
    # --Helpers-----------------------------------------------------------------

    async def _setup(self, bsc):
        self.container_name = self.get_resource_name('utcontainer')
        self.source_container_name = self.get_resource_name('utcontainersource')
        if self.is_live:
            try:
                await bsc.create_container(self.container_name)
                await bsc.create_container(self.source_container_name)
            except:
                pass

    def _teardown(self, file_name):
        if path.isfile(file_name):
            try:
                remove(file_name)
            except:
                pass

    def _get_blob_reference(self):
        return self.get_resource_name(TEST_BLOB_PREFIX)

    async def _create_blob(self, bsc):
        blob_name = self._get_blob_reference()
        blob = bsc.get_blob_client(
            self.container_name,
            blob_name)
        await blob.create_append_blob()
        return blob

    async def _create_source_blob(self, data, bsc):
        blob_client = bsc.get_blob_client(self.source_container_name, self.get_resource_name(TEST_BLOB_PREFIX))
        await blob_client.create_append_blob()
        await blob_client.append_block(data)
        return blob_client

    async def assertBlobEqual(self, blob, expected_data):
        stream = await blob.download_blob()
        actual_data = await stream.readall()
        self.assertEqual(actual_data, expected_data)

    class NonSeekableFile(object):
        def __init__(self, wrapped_file):
            self.wrapped_file = wrapped_file

        def write(self, data):
            self.wrapped_file.write(data)

        def read(self, count):
            return self.wrapped_file.read(count)

    # --Test cases for append blobs --------------------------------------------

    @GlobalStorageAccountPreparer()
    @AsyncBlobTestCase.await_prepared_test
    async def test_create_blob_async(self, resource_group, location, storage_account, storage_account_key):
        bsc = BlobServiceClient(self._account_url(storage_account.name), storage_account_key, max_block_size=4 * 1024,
                                transport=AiohttpTestTransport())
        await self._setup(bsc)
        blob_name = self._get_blob_reference()

        # Act
        blob = bsc.get_blob_client(self.container_name, blob_name)
        create_resp = await blob.create_append_blob()

        # Assert
        blob_properties = await blob.get_blob_properties()
        self.assertIsNotNone(blob_properties)
        self.assertEqual(blob_properties.etag, create_resp.get('etag'))
        self.assertEqual(blob_properties.last_modified, create_resp.get('last_modified'))

    @GlobalStorageAccountPreparer()
    @AsyncBlobTestCase.await_prepared_test
    async def test_create_blob_with_lease_id_async(self, resource_group, location, storage_account,
                                                   storage_account_key):
        bsc = BlobServiceClient(self._account_url(storage_account.name), storage_account_key, max_block_size=4 * 1024,
                                transport=AiohttpTestTransport())
        await self._setup(bsc)
        blob = await self._create_blob(bsc)

        # Act
        lease = await blob.acquire_lease()
        create_resp = await blob.create_append_blob(lease=lease)

        # Assert
        blob_properties = await blob.get_blob_properties()
        self.assertIsNotNone(blob_properties)
        self.assertEqual(blob_properties.etag, create_resp.get('etag'))
        self.assertEqual(blob_properties.last_modified, create_resp.get('last_modified'))

    @GlobalStorageAccountPreparer()
    @AsyncBlobTestCase.await_prepared_test
    async def test_create_blob_with_metadata_async(self, resource_group, location, storage_account,
                                                   storage_account_key):
        bsc = BlobServiceClient(self._account_url(storage_account.name), storage_account_key, max_block_size=4 * 1024,
                                transport=AiohttpTestTransport())
        await self._setup(bsc)
        metadata = {'hello': 'world', 'number': '42'}
        blob_name = self._get_blob_reference()
        blob = bsc.get_blob_client(self.container_name, blob_name)

        # Act
        await blob.create_append_blob(metadata=metadata)

        # Assert
        md = await blob.get_blob_properties()
        self.assertDictEqual(md.metadata, metadata)

    @GlobalStorageAccountPreparer()
    @AsyncBlobTestCase.await_prepared_test
    async def test_append_block_async(self, resource_group, location, storage_account, storage_account_key):
        bsc = BlobServiceClient(self._account_url(storage_account.name), storage_account_key, max_block_size=4 * 1024,
                                transport=AiohttpTestTransport())
        await self._setup(bsc)
        blob = await self._create_blob(bsc)

        # Act
        for i in range(5):
            resp = await blob.append_block(u'block {0}'.format(i).encode('utf-8'))
            self.assertEqual(int(resp['blob_append_offset']), 7 * i)
            self.assertEqual(resp['blob_committed_block_count'], i + 1)
            self.assertIsNotNone(resp['etag'])
            self.assertIsNotNone(resp['last_modified'])

        # Assert
        await self.assertBlobEqual(blob, b'block 0block 1block 2block 3block 4')

    @GlobalStorageAccountPreparer()
    @AsyncBlobTestCase.await_prepared_test
    async def test_append_block_unicode_async(self, resource_group, location, storage_account, storage_account_key):
        bsc = BlobServiceClient(self._account_url(storage_account.name), storage_account_key, max_block_size=4 * 1024,
                                transport=AiohttpTestTransport())
        await self._setup(bsc)
        blob = await self._create_blob(bsc)

        # Act
        resp = await blob.append_block(u'啊齄丂狛狜', encoding='utf-16')
        self.assertEqual(int(resp['blob_append_offset']), 0)
        self.assertEqual(resp['blob_committed_block_count'], 1)
        self.assertIsNotNone(resp['etag'])
        self.assertIsNotNone(resp['last_modified'])

        # Assert

    @GlobalStorageAccountPreparer()
    @AsyncBlobTestCase.await_prepared_test
    async def test_append_block_with_md5_async(self, resource_group, location, storage_account, storage_account_key):
        bsc = BlobServiceClient(self._account_url(storage_account.name), storage_account_key, max_block_size=4 * 1024,
                                transport=AiohttpTestTransport())
        await self._setup(bsc)
        blob = await self._create_blob(bsc)

        # Act
        resp = await blob.append_block(b'block', validate_content=True)
        self.assertEqual(int(resp['blob_append_offset']), 0)
        self.assertEqual(resp['blob_committed_block_count'], 1)
        self.assertIsNotNone(resp['etag'])
        self.assertIsNotNone(resp['last_modified'])

        # Assert

    @GlobalStorageAccountPreparer()
    @AsyncBlobTestCase.await_prepared_test
    async def test_append_block_from_url_async(self, resource_group, location, storage_account, storage_account_key):
        # Arrange
        bsc = BlobServiceClient(self._account_url(storage_account.name), storage_account_key, max_block_size=4 * 1024,
                                transport=AiohttpTestTransport())
        await self._setup(bsc)
        source_blob_data = self.get_random_bytes(LARGE_BLOB_SIZE)
<<<<<<< HEAD
        source_blob_client = await self._create_source_blob(source_blob_data, bsc)
        sas = source_blob_client.generate_shared_access_signature(
=======
        source_blob_client = await self._create_source_blob(source_blob_data)
        sas = generate_blob_sas(
            source_blob_client.account_name,
            source_blob_client.container_name,
            source_blob_client.blob_name,
            snapshot=source_blob_client.snapshot,
            account_key=source_blob_client.credential.account_key,
>>>>>>> e1647e1e
            permission=BlobSasPermissions(read=True, delete=True),
            expiry=datetime.utcnow() + timedelta(hours=1),
        )

        destination_blob_client = await self._create_blob(bsc)

        # Act: make append block from url calls
        split = 4 * 1024
        resp = await destination_blob_client.append_block_from_url(source_blob_client.url + '?' + sas,
                                                                   source_offset=0, source_length=split)
        self.assertEqual(resp.get('blob_append_offset'), '0')
        self.assertEqual(resp.get('blob_committed_block_count'), 1)
        self.assertIsNotNone(resp.get('etag'))
        self.assertIsNotNone(resp.get('last_modified'))

        resp = await destination_blob_client.append_block_from_url(source_blob_client.url + '?' + sas,
                                                                   source_offset=split,
                                                                   source_length=LARGE_BLOB_SIZE - split)
        self.assertEqual(resp.get('blob_append_offset'), str(4 * 1024))
        self.assertEqual(resp.get('blob_committed_block_count'), 2)
        self.assertIsNotNone(resp.get('etag'))
        self.assertIsNotNone(resp.get('last_modified'))

        # Assert the destination blob is constructed correctly
        blob = await destination_blob_client.get_blob_properties()
        await self.assertBlobEqual(destination_blob_client, source_blob_data)
        self.assertEqual(blob.get('etag'), resp.get('etag'))
        self.assertEqual(blob.get('last_modified'), resp.get('last_modified'))
        self.assertEqual(blob.get('size'), LARGE_BLOB_SIZE)

        # Missing start range shouldn't pass the validation
        with self.assertRaises(ValueError):
            await destination_blob_client.append_block_from_url(source_blob_client.url + '?' + sas,
                                                                source_length=LARGE_BLOB_SIZE)

    @GlobalStorageAccountPreparer()
    @AsyncBlobTestCase.await_prepared_test
    async def test_append_block_from_url_and_validate_content_md5_async(self, resource_group, location, storage_account, storage_account_key):
        # Arrange
        bsc = BlobServiceClient(self._account_url(storage_account.name), storage_account_key, max_block_size=4 * 1024,
                                transport=AiohttpTestTransport())
        await self._setup(bsc)
        source_blob_data = self.get_random_bytes(LARGE_BLOB_SIZE)
        source_blob_client = await self._create_source_blob(source_blob_data, bsc)
        src_md5 = StorageContentValidation.get_content_md5(source_blob_data)
        sas = generate_blob_sas(
            source_blob_client.account_name,
            source_blob_client.container_name,
            source_blob_client.blob_name,
            snapshot=source_blob_client.snapshot,
            account_key=source_blob_client.credential.account_key,
            permission=BlobSasPermissions(read=True, delete=True),
            expiry=datetime.utcnow() + timedelta(hours=1),
        )

        destination_blob_client = await self._create_blob(bsc)

        # Act part 1: make append block from url calls with correct md5
        resp = await destination_blob_client.append_block_from_url(source_blob_client.url + '?' + sas,
                                                                   source_content_md5=src_md5)
        self.assertEqual(resp.get('blob_append_offset'), '0')
        self.assertEqual(resp.get('blob_committed_block_count'), 1)
        self.assertIsNotNone(resp.get('etag'))
        self.assertIsNotNone(resp.get('last_modified'))

        # Assert the destination blob is constructed correctly
        destination_blob_properties = await destination_blob_client.get_blob_properties()
        await self.assertBlobEqual(destination_blob_client, source_blob_data)
        self.assertEqual(destination_blob_properties.get('etag'), resp.get('etag'))
        self.assertEqual(destination_blob_properties.get('last_modified'), resp.get('last_modified'))

        # Act part 2: put block from url with wrong md5
        with self.assertRaises(HttpResponseError):
            await destination_blob_client.append_block_from_url(source_blob_client.url + '?' + sas,
                                                                source_content_md5=StorageContentValidation.get_content_md5(
                                                                    b"POTATO"))

    @GlobalStorageAccountPreparer()
    @AsyncBlobTestCase.await_prepared_test
    async def test_append_block_from_url_with_source_if_modified_async(self, resource_group, location, storage_account, storage_account_key):
        # Arrange
        bsc = BlobServiceClient(self._account_url(storage_account.name), storage_account_key, max_block_size=4 * 1024,
                                transport=AiohttpTestTransport())
        await self._setup(bsc)
        source_blob_data = self.get_random_bytes(LARGE_BLOB_SIZE)
        source_blob_client = await self._create_source_blob(source_blob_data, bsc)
        source_blob_properties = await source_blob_client.get_blob_properties()
        sas = generate_blob_sas(
            source_blob_client.account_name,
            source_blob_client.container_name,
            source_blob_client.blob_name,
            snapshot=source_blob_client.snapshot,
            account_key=source_blob_client.credential.account_key,
            permission=BlobSasPermissions(read=True, delete=True),
            expiry=datetime.utcnow() + timedelta(hours=1),
        )

        destination_blob_client = await self._create_blob(bsc)

        # Act part 1: make append block from url calls
        resp = await destination_blob_client.append_block_from_url(source_blob_client.url + '?' + sas,
                                                                   source_offset=0,
                                                                   source_length=LARGE_BLOB_SIZE,
                                                                   source_if_modified_since=source_blob_properties.get(
                                                                       'last_modified') - timedelta(hours=15))
        self.assertEqual(resp.get('blob_append_offset'), '0')
        self.assertEqual(resp.get('blob_committed_block_count'), 1)
        self.assertIsNotNone(resp.get('etag'))
        self.assertIsNotNone(resp.get('last_modified'))

        # Assert the destination blob is constructed correctly
        destination_blob_properties = await destination_blob_client.get_blob_properties()
        await self.assertBlobEqual(destination_blob_client, source_blob_data)
        self.assertEqual(destination_blob_properties.get('etag'), resp.get('etag'))
        self.assertEqual(destination_blob_properties.get('last_modified'), resp.get('last_modified'))

        # Act part 2: put block from url with failing condition
        with self.assertRaises(ResourceNotFoundError):
            await destination_blob_client.append_block_from_url(source_blob_client.url + '?' + sas,
                                                                source_offset=0,
                                                                source_length=LARGE_BLOB_SIZE,
                                                                source_if_modified_since=source_blob_properties.get(
                                                                    'last_modified'))

    @GlobalStorageAccountPreparer()
    @AsyncBlobTestCase.await_prepared_test
    async def test_append_block_from_url_with_source_if_unmodified_async(self, resource_group, location, storage_account, storage_account_key):
        # Arrange
        bsc = BlobServiceClient(self._account_url(storage_account.name), storage_account_key, max_block_size=4 * 1024,
                                transport=AiohttpTestTransport())
        await self._setup(bsc)
        source_blob_data = self.get_random_bytes(LARGE_BLOB_SIZE)
        source_blob_client = await self._create_source_blob(source_blob_data, bsc)
        source_blob_properties = await source_blob_client.get_blob_properties()
        sas = generate_blob_sas(
            source_blob_client.account_name,
            source_blob_client.container_name,
            source_blob_client.blob_name,
            snapshot=source_blob_client.snapshot,
            account_key=source_blob_client.credential.account_key,
            permission=BlobSasPermissions(read=True, delete=True),
            expiry=datetime.utcnow() + timedelta(hours=1),
        )

        destination_blob_client = await self._create_blob(bsc)

        # Act part 1: make append block from url calls
        resp = await destination_blob_client.append_block_from_url(source_blob_client.url + '?' + sas,
                                                                   source_offset=0,
                                                                   source_length=LARGE_BLOB_SIZE,
                                                                   source_if_unmodified_since=source_blob_properties.get(
                                                                       'last_modified'))
        self.assertEqual(resp.get('blob_append_offset'), '0')
        self.assertEqual(resp.get('blob_committed_block_count'), 1)
        self.assertIsNotNone(resp.get('etag'))
        self.assertIsNotNone(resp.get('last_modified'))

        # Assert the destination blob is constructed correctly
        destination_blob_properties = await destination_blob_client.get_blob_properties()
        await self.assertBlobEqual(destination_blob_client, source_blob_data)
        self.assertEqual(destination_blob_properties.get('etag'), resp.get('etag'))
        self.assertEqual(destination_blob_properties.get('last_modified'), resp.get('last_modified'))
        self.assertEqual(destination_blob_properties.get('size'), LARGE_BLOB_SIZE)

        # Act part 2: put block from url with failing condition
        with self.assertRaises(ResourceModifiedError):
            await destination_blob_client \
                .append_block_from_url(source_blob_client.url + '?' + sas,
                                       source_offset=0, source_length=LARGE_BLOB_SIZE,
                                       if_unmodified_since=source_blob_properties.get('last_modified') - timedelta(
                                           hours=15))

    @GlobalStorageAccountPreparer()
    @AsyncBlobTestCase.await_prepared_test
    async def test_append_block_from_url_with_source_if_match_async(self, resource_group, location, storage_account, storage_account_key):
        # Arrange
        bsc = BlobServiceClient(self._account_url(storage_account.name), storage_account_key, max_block_size=4 * 1024,
                                transport=AiohttpTestTransport())
        await self._setup(bsc)
        source_blob_data = self.get_random_bytes(LARGE_BLOB_SIZE)
        source_blob_client = await self._create_source_blob(source_blob_data, bsc)
        source_properties = await source_blob_client.get_blob_properties()
        sas = generate_blob_sas(
            source_blob_client.account_name,
            source_blob_client.container_name,
            source_blob_client.blob_name,
            snapshot=source_blob_client.snapshot,
            account_key=source_blob_client.credential.account_key,
            permission=BlobSasPermissions(read=True, delete=True),
            expiry=datetime.utcnow() + timedelta(hours=1),
        )

        destination_blob_client = await self._create_blob(bsc)

        # Act part 1: make append block from url calls
        resp = await destination_blob_client. \
            append_block_from_url(source_blob_client.url + '?' + sas,
                                  source_offset=0, source_length=LARGE_BLOB_SIZE,
                                  source_etag=source_properties.get('etag'),
                                  source_match_condition=MatchConditions.IfNotModified)
        self.assertEqual(resp.get('blob_append_offset'), '0')
        self.assertEqual(resp.get('blob_committed_block_count'), 1)
        self.assertIsNotNone(resp.get('etag'))
        self.assertIsNotNone(resp.get('last_modified'))

        # Assert the destination blob is constructed correctly
        destination_blob_properties = await destination_blob_client.get_blob_properties()
        await self.assertBlobEqual(destination_blob_client, source_blob_data)
        self.assertEqual(destination_blob_properties.get('etag'), resp.get('etag'))
        self.assertEqual(destination_blob_properties.get('last_modified'), resp.get('last_modified'))

        # Act part 2: put block from url with failing condition
        with self.assertRaises(ResourceNotFoundError):
            await destination_blob_client.append_block_from_url(source_blob_client.url + '?' + sas,
                                                                source_offset=0,
                                                                source_length=LARGE_BLOB_SIZE,
                                                                source_etag='0x111111111111111',
                                                                source_match_condition=MatchConditions.IfNotModified)

    @GlobalStorageAccountPreparer()
    @AsyncBlobTestCase.await_prepared_test
    async def test_append_block_from_url_with_source_if_none_match_async(self, resource_group, location, storage_account, storage_account_key):
        # Arrange
        bsc = BlobServiceClient(self._account_url(storage_account.name), storage_account_key, max_block_size=4 * 1024,
                                transport=AiohttpTestTransport())
        await self._setup(bsc)
        source_blob_data = self.get_random_bytes(LARGE_BLOB_SIZE)
        source_blob_client = await self._create_source_blob(source_blob_data, bsc)
        source_properties = await source_blob_client.get_blob_properties()
        sas = generate_blob_sas(
            source_blob_client.account_name,
            source_blob_client.container_name,
            source_blob_client.blob_name,
            snapshot=source_blob_client.snapshot,
            account_key=source_blob_client.credential.account_key,
            permission=BlobSasPermissions(read=True, delete=True),
            expiry=datetime.utcnow() + timedelta(hours=1),
        )

        destination_blob_client = await self._create_blob(bsc)

        # Act part 1: make append block from url calls
        resp = await destination_blob_client. \
            append_block_from_url(source_blob_client.url + '?' + sas,
                                  source_offset=0, source_length=LARGE_BLOB_SIZE,
                                  source_etag='0x111111111111111',
                                  source_match_condition=MatchConditions.IfModified)
        self.assertEqual(resp.get('blob_append_offset'), '0')
        self.assertEqual(resp.get('blob_committed_block_count'), 1)
        self.assertIsNotNone(resp.get('etag'))
        self.assertIsNotNone(resp.get('last_modified'))

        # Assert the destination blob is constructed correctly
        destination_blob_properties = await destination_blob_client.get_blob_properties()
        await self.assertBlobEqual(destination_blob_client, source_blob_data)
        self.assertEqual(destination_blob_properties.get('etag'), resp.get('etag'))
        self.assertEqual(destination_blob_properties.get('last_modified'), resp.get('last_modified'))

        # Act part 2: put block from url with failing condition
        with self.assertRaises(ResourceNotFoundError):
            await destination_blob_client.append_block_from_url(source_blob_client.url + '?' + sas,
                                                                source_offset=0,
                                                                source_length=LARGE_BLOB_SIZE,
                                                                source_etag=source_properties.get('etag'),
                                                                source_match_condition=MatchConditions.IfModified)

    @GlobalStorageAccountPreparer()
    @AsyncBlobTestCase.await_prepared_test
    async def test_append_block_from_url_with_if_match_async(self, resource_group, location, storage_account, storage_account_key):
        # Arrange
        bsc = BlobServiceClient(self._account_url(storage_account.name), storage_account_key, max_block_size=4 * 1024,
                                transport=AiohttpTestTransport())
        await self._setup(bsc)
        source_blob_data = self.get_random_bytes(LARGE_BLOB_SIZE)
<<<<<<< HEAD
        source_blob_client = await self._create_source_blob(source_blob_data, bsc)
        sas = source_blob_client.generate_shared_access_signature(
=======
        source_blob_client = await self._create_source_blob(source_blob_data)
        sas = generate_blob_sas(
            source_blob_client.account_name,
            source_blob_client.container_name,
            source_blob_client.blob_name,
            snapshot=source_blob_client.snapshot,
            account_key=source_blob_client.credential.account_key,
>>>>>>> e1647e1e
            permission=BlobSasPermissions(read=True, delete=True),
            expiry=datetime.utcnow() + timedelta(hours=1),
        )

        destination_blob_name = self._get_blob_reference()
        destination_blob_client = bsc.get_blob_client(
            self.container_name,
            destination_blob_name)
        destination_blob_properties_on_creation = await destination_blob_client.create_append_blob()

        # Act part 1: make append block from url calls
        resp = await destination_blob_client. \
            append_block_from_url(source_blob_client.url + '?' + sas,
                                  source_offset=0, source_length=LARGE_BLOB_SIZE,
                                  etag=destination_blob_properties_on_creation.get('etag'),
                                  match_condition=MatchConditions.IfNotModified)
        self.assertEqual(resp.get('blob_append_offset'), '0')
        self.assertEqual(resp.get('blob_committed_block_count'), 1)
        self.assertIsNotNone(resp.get('etag'))
        self.assertIsNotNone(resp.get('last_modified'))

        # Assert the destination blob is constructed correctly
        destination_blob_properties = await destination_blob_client.get_blob_properties()
        await self.assertBlobEqual(destination_blob_client, source_blob_data)
        self.assertEqual(destination_blob_properties.get('etag'), resp.get('etag'))
        self.assertEqual(destination_blob_properties.get('last_modified'), resp.get('last_modified'))

        # Act part 2: put block from url with failing condition
        with self.assertRaises(ResourceModifiedError):
            await destination_blob_client.append_block_from_url(source_blob_client.url + '?' + sas,
                                                                source_offset=0,
                                                                source_length=LARGE_BLOB_SIZE,
                                                                etag='0x111111111111111',
                                                                match_condition=MatchConditions.IfNotModified)

    @GlobalStorageAccountPreparer()
    @AsyncBlobTestCase.await_prepared_test
    async def test_append_block_from_url_with_if_none_match_async(self, resource_group, location, storage_account, storage_account_key):
        # Arrange
        bsc = BlobServiceClient(self._account_url(storage_account.name), storage_account_key, max_block_size=4 * 1024,
                                transport=AiohttpTestTransport())
        await self._setup(bsc)
        source_blob_data = self.get_random_bytes(LARGE_BLOB_SIZE)
<<<<<<< HEAD
        source_blob_client = await self._create_source_blob(source_blob_data, bsc)
        sas = source_blob_client.generate_shared_access_signature(
=======
        source_blob_client = await self._create_source_blob(source_blob_data)
        sas = generate_blob_sas(
            source_blob_client.account_name,
            source_blob_client.container_name,
            source_blob_client.blob_name,
            snapshot=source_blob_client.snapshot,
            account_key=source_blob_client.credential.account_key,
>>>>>>> e1647e1e
            permission=BlobSasPermissions(read=True, delete=True),
            expiry=datetime.utcnow() + timedelta(hours=1),
        )

        destination_blob_client = await self._create_blob(bsc)

        # Act part 1: make append block from url calls
        resp = await destination_blob_client. \
            append_block_from_url(source_blob_client.url + '?' + sas,
                                  source_offset=0, source_length=LARGE_BLOB_SIZE,
                                  etag='0x111111111111111', match_condition=MatchConditions.IfModified)
        self.assertEqual(resp.get('blob_append_offset'), '0')
        self.assertEqual(resp.get('blob_committed_block_count'), 1)
        self.assertIsNotNone(resp.get('etag'))
        self.assertIsNotNone(resp.get('last_modified'))

        # Assert the destination blob is constructed correctly
        destination_blob_properties = await destination_blob_client.get_blob_properties()
        await self.assertBlobEqual(destination_blob_client, source_blob_data)
        self.assertEqual(destination_blob_properties.get('etag'), resp.get('etag'))
        self.assertEqual(destination_blob_properties.get('last_modified'), resp.get('last_modified'))
        self.assertEqual(destination_blob_properties.get('size'), LARGE_BLOB_SIZE)

        # Act part 2: put block from url with failing condition
        with self.assertRaises(ResourceModifiedError):
            await destination_blob_client.append_block_from_url(source_blob_client.url + '?' + sas,
                                                                source_offset=0,
                                                                source_length=LARGE_BLOB_SIZE,
                                                                etag=destination_blob_properties.get('etag'),
                                                                match_condition=MatchConditions.IfModified)

    @GlobalStorageAccountPreparer()
    @AsyncBlobTestCase.await_prepared_test
    async def test_append_block_from_url_with_maxsize_condition_async(self, resource_group, location, storage_account, storage_account_key):
        # Arrange
        bsc = BlobServiceClient(self._account_url(storage_account.name), storage_account_key, max_block_size=4 * 1024,
                                transport=AiohttpTestTransport())
        await self._setup(bsc)
        source_blob_data = self.get_random_bytes(LARGE_BLOB_SIZE)
<<<<<<< HEAD
        source_blob_client = await self._create_source_blob(source_blob_data, bsc)
        sas = source_blob_client.generate_shared_access_signature(
=======
        source_blob_client = await self._create_source_blob(source_blob_data)
        sas = generate_blob_sas(
            source_blob_client.account_name,
            source_blob_client.container_name,
            source_blob_client.blob_name,
            snapshot=source_blob_client.snapshot,
            account_key=source_blob_client.credential.account_key,
>>>>>>> e1647e1e
            permission=BlobSasPermissions(read=True, delete=True),
            expiry=datetime.utcnow() + timedelta(hours=1),
        )

        destination_blob_client = await self._create_blob(bsc)

        # Act part 1: make append block from url calls
        resp = await destination_blob_client. \
            append_block_from_url(source_blob_client.url + '?' + sas,
                                  source_offset=0, source_length=LARGE_BLOB_SIZE,
                                  maxsize_condition=LARGE_BLOB_SIZE + 1)
        self.assertEqual(resp.get('blob_append_offset'), '0')
        self.assertEqual(resp.get('blob_committed_block_count'), 1)
        self.assertIsNotNone(resp.get('etag'))
        self.assertIsNotNone(resp.get('last_modified'))

        # Assert the destination blob is constructed correctly
        destination_blob_properties = await destination_blob_client.get_blob_properties()
        await self.assertBlobEqual(destination_blob_client, source_blob_data)
        self.assertEqual(destination_blob_properties.get('etag'), resp.get('etag'))
        self.assertEqual(destination_blob_properties.get('last_modified'), resp.get('last_modified'))
        self.assertEqual(destination_blob_properties.get('size'), LARGE_BLOB_SIZE)

        # Act part 2: put block from url with failing condition
        with self.assertRaises(HttpResponseError):
            await destination_blob_client.append_block_from_url(source_blob_client.url + '?' + sas,
                                                                source_offset=0,
                                                                source_length=LARGE_BLOB_SIZE,
                                                                maxsize_condition=LARGE_BLOB_SIZE + 1)

    @GlobalStorageAccountPreparer()
    @AsyncBlobTestCase.await_prepared_test
    async def test_append_block_from_url_with_appendpos_condition_async(self, resource_group, location, storage_account, storage_account_key):
        # Arrange
        bsc = BlobServiceClient(self._account_url(storage_account.name), storage_account_key, max_block_size=4 * 1024,
                                transport=AiohttpTestTransport())
        await self._setup(bsc)
        source_blob_data = self.get_random_bytes(LARGE_BLOB_SIZE)
<<<<<<< HEAD
        source_blob_client = await self._create_source_blob(source_blob_data, bsc)
        sas = source_blob_client.generate_shared_access_signature(
=======
        source_blob_client = await self._create_source_blob(source_blob_data)
        sas = generate_blob_sas(
            source_blob_client.account_name,
            source_blob_client.container_name,
            source_blob_client.blob_name,
            snapshot=source_blob_client.snapshot,
            account_key=source_blob_client.credential.account_key,
>>>>>>> e1647e1e
            permission=BlobSasPermissions(read=True, delete=True),
            expiry=datetime.utcnow() + timedelta(hours=1),
        )

        destination_blob_client = await self._create_blob(bsc)

        # Act part 1: make append block from url calls
        resp = await destination_blob_client. \
            append_block_from_url(source_blob_client.url + '?' + sas,
                                  source_offset=0, source_length=LARGE_BLOB_SIZE,
                                  appendpos_condition=0)
        self.assertEqual(resp.get('blob_append_offset'), '0')
        self.assertEqual(resp.get('blob_committed_block_count'), 1)
        self.assertIsNotNone(resp.get('etag'))
        self.assertIsNotNone(resp.get('last_modified'))

        # Assert the destination blob is constructed correctly
        destination_blob_properties = await destination_blob_client.get_blob_properties()
        await self.assertBlobEqual(destination_blob_client, source_blob_data)
        self.assertEqual(destination_blob_properties.get('etag'), resp.get('etag'))
        self.assertEqual(destination_blob_properties.get('last_modified'), resp.get('last_modified'))
        self.assertEqual(destination_blob_properties.get('size'), LARGE_BLOB_SIZE)

        # Act part 2: put block from url with failing condition
        with self.assertRaises(HttpResponseError):
            await destination_blob_client.append_block_from_url(source_blob_client.url + '?' + sas,
                                                                source_offset=0,
                                                                source_length=LARGE_BLOB_SIZE,
                                                                appendpos_condition=0)

    @GlobalStorageAccountPreparer()
    @AsyncBlobTestCase.await_prepared_test
    async def test_append_block_from_url_with_if_modified_async(self, resource_group, location, storage_account, storage_account_key):
        # Arrange
        bsc = BlobServiceClient(self._account_url(storage_account.name), storage_account_key, max_block_size=4 * 1024,
                                transport=AiohttpTestTransport())
        await self._setup(bsc)
        source_blob_data = self.get_random_bytes(LARGE_BLOB_SIZE)
        source_blob_client = await self._create_source_blob(source_blob_data, bsc)
        source_properties = await source_blob_client.get_blob_properties()
        sas = generate_blob_sas(
            source_blob_client.account_name,
            source_blob_client.container_name,
            source_blob_client.blob_name,
            snapshot=source_blob_client.snapshot,
            account_key=source_blob_client.credential.account_key,
            permission=BlobSasPermissions(read=True, delete=True),
            expiry=datetime.utcnow() + timedelta(hours=1),
        )

        destination_blob_client = await self._create_blob(bsc)

        # Act part 1: make append block from url calls
        resp = await destination_blob_client. \
            append_block_from_url(source_blob_client.url + '?' + sas,
                                  source_offset=0, source_length=LARGE_BLOB_SIZE,
                                  if_modified_since=source_properties.get('last_modified') - timedelta(minutes=15))
        self.assertEqual(resp.get('blob_append_offset'), '0')
        self.assertEqual(resp.get('blob_committed_block_count'), 1)
        self.assertIsNotNone(resp.get('etag'))
        self.assertIsNotNone(resp.get('last_modified'))

        # Assert the destination blob is constructed correctly
        destination_blob_properties = await destination_blob_client.get_blob_properties()
        await self.assertBlobEqual(destination_blob_client, source_blob_data)
        self.assertEqual(destination_blob_properties.get('etag'), resp.get('etag'))
        self.assertEqual(destination_blob_properties.get('last_modified'), resp.get('last_modified'))
        self.assertEqual(destination_blob_properties.get('size'), LARGE_BLOB_SIZE)

        # Act part 2: put block from url with failing condition
        with self.assertRaises(HttpResponseError):
            await destination_blob_client.append_block_from_url(source_blob_client.url + '?' + sas,
                                                                source_offset=0,
                                                                source_length=LARGE_BLOB_SIZE,
                                                                if_modified_since=destination_blob_properties.get(
                                                                    'last_modified'))

    @GlobalStorageAccountPreparer()
    @AsyncBlobTestCase.await_prepared_test
    async def test_append_block_from_url_with_if_unmodified_async(self, resource_group, location, storage_account, storage_account_key):
        # Arrange
        bsc = BlobServiceClient(self._account_url(storage_account.name), storage_account_key, max_block_size=4 * 1024,
                                transport=AiohttpTestTransport())
        await self._setup(bsc)
        source_blob_data = self.get_random_bytes(LARGE_BLOB_SIZE)
        source_blob_client = await self._create_source_blob(source_blob_data, bsc)
        source_properties = await source_blob_client.get_blob_properties()
        sas = generate_blob_sas(
            source_blob_client.account_name,
            source_blob_client.container_name,
            source_blob_client.blob_name,
            snapshot=source_blob_client.snapshot,
            account_key=source_blob_client.credential.account_key,
            permission=BlobSasPermissions(read=True, delete=True),
            expiry=datetime.utcnow() + timedelta(hours=1),
        )

        destination_blob_client = await self._create_blob(bsc)

        # Act part 1: make append block from url calls
        resp = await destination_blob_client. \
            append_block_from_url(source_blob_client.url + '?' + sas,
                                  source_offset=0, source_length=LARGE_BLOB_SIZE,
                                  if_unmodified_since=source_properties.get('last_modified') + timedelta(minutes=15))
        self.assertEqual(resp.get('blob_append_offset'), '0')
        self.assertEqual(resp.get('blob_committed_block_count'), 1)
        self.assertIsNotNone(resp.get('etag'))
        self.assertIsNotNone(resp.get('last_modified'))

        # Assert the destination blob is constructed correctly
        destination_blob_properties = await destination_blob_client.get_blob_properties()
        await self.assertBlobEqual(destination_blob_client, source_blob_data)
        self.assertEqual(destination_blob_properties.get('etag'), resp.get('etag'))
        self.assertEqual(destination_blob_properties.get('last_modified'), resp.get('last_modified'))
        self.assertEqual(destination_blob_properties.get('size'), LARGE_BLOB_SIZE)

        # Act part 2: put block from url with failing condition
        with self.assertRaises(ResourceModifiedError):
            await destination_blob_client.append_block_from_url(source_blob_client.url + '?' + sas,
                                                                source_offset=0,
                                                                source_length=LARGE_BLOB_SIZE,
                                                                if_unmodified_since=destination_blob_properties.get(
                                                                    'last_modified') - timedelta(minutes=15))

    @GlobalStorageAccountPreparer()
    @AsyncBlobTestCase.await_prepared_test
    async def test_create_append_blob_with_no_overwrite_async(self, resource_group, location, storage_account,
                                                              storage_account_key):
        bsc = BlobServiceClient(self._account_url(storage_account.name), storage_account_key, max_block_size=4 * 1024,
                                transport=AiohttpTestTransport())
        await self._setup(bsc)
        blob_name = self._get_blob_reference()
        blob = bsc.get_blob_client(
            self.container_name,
            blob_name)
        data1 = self.get_random_bytes(LARGE_BLOB_SIZE)
        data2 = self.get_random_bytes(LARGE_BLOB_SIZE + 512)

        # Act
        create_resp = await blob.upload_blob(
            data1,
            overwrite=True,
            blob_type=BlobType.AppendBlob,
            metadata={'blobdata': 'data1'})

        update_resp = await blob.upload_blob(
            data2,
            overwrite=False,
            blob_type=BlobType.AppendBlob,
            metadata={'blobdata': 'data2'})

        props = await blob.get_blob_properties()

        # Assert
        appended_data = data1 + data2
        await self.assertBlobEqual(blob, appended_data)
        self.assertEqual(props.etag, update_resp.get('etag'))
        self.assertEqual(props.blob_type, BlobType.AppendBlob)
        self.assertEqual(props.last_modified, update_resp.get('last_modified'))
        self.assertEqual(props.metadata, {'blobdata': 'data1'})
        self.assertEqual(props.size, LARGE_BLOB_SIZE + LARGE_BLOB_SIZE + 512)

    @GlobalStorageAccountPreparer()
    @AsyncBlobTestCase.await_prepared_test
    async def test_create_append_blob_with_overwrite_async(self, resource_group, location, storage_account,
                                                           storage_account_key):
        bsc = BlobServiceClient(self._account_url(storage_account.name), storage_account_key, max_block_size=4 * 1024,
                                transport=AiohttpTestTransport())
        await self._setup(bsc)
        blob_name = self._get_blob_reference()
        blob = bsc.get_blob_client(
            self.container_name,
            blob_name)
        data1 = self.get_random_bytes(LARGE_BLOB_SIZE)
        data2 = self.get_random_bytes(LARGE_BLOB_SIZE + 512)

        # Act
        create_resp = await blob.upload_blob(
            data1,
            overwrite=True,
            blob_type=BlobType.AppendBlob,
            metadata={'blobdata': 'data1'})
        update_resp = await blob.upload_blob(
            data2,
            overwrite=True,
            blob_type=BlobType.AppendBlob,
            metadata={'blobdata': 'data2'})

        props = await blob.get_blob_properties()

        # Assert
        await self.assertBlobEqual(blob, data2)
        self.assertEqual(props.etag, update_resp.get('etag'))
        self.assertEqual(props.last_modified, update_resp.get('last_modified'))
        self.assertEqual(props.metadata, {'blobdata': 'data2'})
        self.assertEqual(props.blob_type, BlobType.AppendBlob)
        self.assertEqual(props.size, LARGE_BLOB_SIZE + 512)

    @GlobalStorageAccountPreparer()
    @AsyncBlobTestCase.await_prepared_test
    async def test_append_blob_from_bytes_async(self, resource_group, location, storage_account, storage_account_key):
        bsc = BlobServiceClient(self._account_url(storage_account.name), storage_account_key, max_block_size=4 * 1024,
                                transport=AiohttpTestTransport())
        await self._setup(bsc)
        blob = await self._create_blob(bsc)

        # Act
        data = b'abcdefghijklmnopqrstuvwxyz'
        append_resp = await blob.upload_blob(data, blob_type=BlobType.AppendBlob)
        blob_properties = await blob.get_blob_properties()

        # Assert
        await self.assertBlobEqual(blob, data)
        self.assertEqual(blob_properties.etag, append_resp['etag'])
        self.assertEqual(blob_properties.last_modified, append_resp['last_modified'])

    @GlobalStorageAccountPreparer()
    @AsyncBlobTestCase.await_prepared_test
    async def test_append_blob_from_0_bytes_async(self, resource_group, location, storage_account, storage_account_key):
        bsc = BlobServiceClient(self._account_url(storage_account.name), storage_account_key, max_block_size=4 * 1024,
                                transport=AiohttpTestTransport())
        await self._setup(bsc)
        blob = await self._create_blob(bsc)

        # Act
        data = b''
        append_resp = await blob.upload_blob(data, blob_type=BlobType.AppendBlob)

        # Assert
        await self.assertBlobEqual(blob, data)
        # appending nothing should not make any network call
        self.assertIsNone(append_resp.get('etag'))
        self.assertIsNone(append_resp.get('last_modified'))

    @GlobalStorageAccountPreparer()
    @AsyncBlobTestCase.await_prepared_test
    async def test_append_blob_from_bytes_with_progress_async(self, resource_group, location, storage_account,
                                                              storage_account_key):
        bsc = BlobServiceClient(self._account_url(storage_account.name), storage_account_key, max_block_size=4 * 1024,
                                transport=AiohttpTestTransport())
        await self._setup(bsc)
        blob = await self._create_blob(bsc)
        data = b'abcdefghijklmnopqrstuvwxyz'

        # Act
        progress = []

        def progress_gen(upload):
            progress.append((0, len(upload)))
            yield upload

        upload_data = progress_gen(data)
        await blob.upload_blob(upload_data, blob_type=BlobType.AppendBlob)

        # Assert
        await self.assertBlobEqual(blob, data)
        self.assert_upload_progress(len(data), bsc._config.max_block_size, progress)

    @GlobalStorageAccountPreparer()
    @AsyncBlobTestCase.await_prepared_test
    async def test_append_blob_from_bytes_with_index_async(self, resource_group, location, storage_account,
                                                           storage_account_key):
        bsc = BlobServiceClient(self._account_url(storage_account.name), storage_account_key, max_block_size=4 * 1024,
                                transport=AiohttpTestTransport())
        await self._setup(bsc)
        blob = await self._create_blob(bsc)

        # Act
        data = b'abcdefghijklmnopqrstuvwxyz'
        await blob.upload_blob(data[3:], blob_type=BlobType.AppendBlob)

        # Assert
        await self.assertBlobEqual(blob, data[3:])

    @GlobalStorageAccountPreparer()
    @AsyncBlobTestCase.await_prepared_test
    async def test_append_blob_from_bytes_with_index_and_count_async(self, resource_group, location, storage_account,
                                                                     storage_account_key):
        bsc = BlobServiceClient(self._account_url(storage_account.name), storage_account_key, max_block_size=4 * 1024,
                                transport=AiohttpTestTransport())
        await self._setup(bsc)
        blob = await self._create_blob(bsc)

        # Act
        data = b'abcdefghijklmnopqrstuvwxyz'
        await blob.upload_blob(data[3:], length=5, blob_type=BlobType.AppendBlob)

        # Assert
        await self.assertBlobEqual(blob, data[3:8])

    @GlobalStorageAccountPreparer()
    @AsyncBlobTestCase.await_prepared_test
    async def test_append_blob_from_bytes_chunked_upload_async(self, resource_group, location, storage_account,
                                                               storage_account_key):
        bsc = BlobServiceClient(self._account_url(storage_account.name), storage_account_key, max_block_size=4 * 1024,
                                transport=AiohttpTestTransport())
        await self._setup(bsc)
        blob = await self._create_blob(bsc)
        data = self.get_random_bytes(LARGE_BLOB_SIZE)

        # Act
        append_resp = await blob.upload_blob(data, blob_type=BlobType.AppendBlob)
        blob_properties = await blob.get_blob_properties()

        # Assert
        await self.assertBlobEqual(blob, data)
        self.assertEqual(blob_properties.etag, append_resp['etag'])
        self.assertEqual(blob_properties.last_modified, append_resp.get('last_modified'))

    @GlobalStorageAccountPreparer()
    @AsyncBlobTestCase.await_prepared_test
    async def test_app_blob_from_bytes_progress_chnked_upload_async(self, resource_group, location,
                                                                             storage_account, storage_account_key):
        bsc = BlobServiceClient(self._account_url(storage_account.name), storage_account_key, max_block_size=4 * 1024,
                                transport=AiohttpTestTransport())
        await self._setup(bsc)
        blob = await self._create_blob(bsc)
        data = self.get_random_bytes(LARGE_BLOB_SIZE)

        # Act
        progress = []

        def progress_gen(upload):
            n = bsc._config.max_block_size
            total = len(upload)
            current = 0
            while upload:
                progress.append((current, total))
                yield upload[:n]
                current += len(upload[:n])
                upload = upload[n:]

        upload_data = progress_gen(data)
        await blob.upload_blob(upload_data, blob_type=BlobType.AppendBlob)

        # Assert
        await self.assertBlobEqual(blob, data)
        self.assert_upload_progress(len(data), bsc._config.max_block_size, progress)

    @GlobalStorageAccountPreparer()
    @AsyncBlobTestCase.await_prepared_test
    async def test_appblob_frm_bytes_chnked_upload_w_idx_n_count_async(self, resource_group, location,
                                                                                    storage_account,
                                                                                    storage_account_key):
        bsc = BlobServiceClient(self._account_url(storage_account.name), storage_account_key, max_block_size=4 * 1024,
                                transport=AiohttpTestTransport())
        await self._setup(bsc)
        blob = await self._create_blob(bsc)
        data = self.get_random_bytes(LARGE_BLOB_SIZE)
        index = 33
        blob_size = len(data) - 66

        # Act
        await blob.upload_blob(data[index:], length=blob_size, blob_type=BlobType.AppendBlob)

        # Assert
        await self.assertBlobEqual(blob, data[index:index + blob_size])

    @GlobalStorageAccountPreparer()
    @AsyncBlobTestCase.await_prepared_test
    async def test_append_blob_from_path_chunked_upload_async(self, resource_group, location, storage_account,
                                                              storage_account_key):
        bsc = BlobServiceClient(self._account_url(storage_account.name), storage_account_key, max_block_size=4 * 1024,
                                transport=AiohttpTestTransport())
        await self._setup(bsc)
        blob = await self._create_blob(bsc)
        data = self.get_random_bytes(LARGE_BLOB_SIZE)
        FILE_PATH = 'path_chunked_upload_async.temp.dat'
        with open(FILE_PATH, 'wb') as stream:
            stream.write(data)

        # Act
        with open(FILE_PATH, 'rb') as stream:
            append_resp = await blob.upload_blob(stream, blob_type=BlobType.AppendBlob)

        blob_properties = await blob.get_blob_properties()

        # Assert
        await self.assertBlobEqual(blob, data)
        self.assertEqual(blob_properties.etag, append_resp.get('etag'))
        self.assertEqual(blob_properties.last_modified, append_resp.get('last_modified'))
        self._teardown(FILE_PATH)

    @GlobalStorageAccountPreparer()
    @AsyncBlobTestCase.await_prepared_test
    async def test_app_blob_from_path_with_progress_chnked_upload_async(self, resource_group, location,
                                                                            storage_account, storage_account_key):
        bsc = BlobServiceClient(self._account_url(storage_account.name), storage_account_key, max_block_size=4 * 1024,
                                transport=AiohttpTestTransport())
        await self._setup(bsc)
        blob = await self._create_blob(bsc)
        data = self.get_random_bytes(LARGE_BLOB_SIZE)
        FILE_PATH = 'progress_chnked_upload_async.temp.dat'
        with open(FILE_PATH, 'wb') as stream:
            stream.write(data)

        # Act
        progress = []

        def progress_gen(upload):
            n = bsc._config.max_block_size
            total = LARGE_BLOB_SIZE
            current = 0
            while upload:
                chunk = upload.read(n)
                if not chunk:
                    break
                progress.append((current, total))
                yield chunk
                current += len(chunk)

        with open(FILE_PATH, 'rb') as stream:
            upload_data = progress_gen(stream)
            await blob.upload_blob(upload_data, blob_type=BlobType.AppendBlob)

        # Assert
        await self.assertBlobEqual(blob, data)
        self.assert_upload_progress(len(data), bsc._config.max_block_size, progress)
        self._teardown(FILE_PATH)

    @GlobalStorageAccountPreparer()
    @AsyncBlobTestCase.await_prepared_test
    async def test_append_blob_from_stream_chunked_upload_async(self, resource_group, location, storage_account,
                                                                storage_account_key):
        bsc = BlobServiceClient(self._account_url(storage_account.name), storage_account_key, max_block_size=4 * 1024,
                                transport=AiohttpTestTransport())
        await self._setup(bsc)
        blob = await self._create_blob(bsc)
        data = self.get_random_bytes(LARGE_BLOB_SIZE)
        FILE_PATH = 'stream_chunked_upload_async.temp.dat'
        with open(FILE_PATH, 'wb') as stream:
            stream.write(data)

        # Act
        with open(FILE_PATH, 'rb') as stream:
            append_resp = await blob.upload_blob(stream, blob_type=BlobType.AppendBlob)
        blob_properties = await blob.get_blob_properties()

        # Assert
        await self.assertBlobEqual(blob, data)
        self.assertEqual(blob_properties.etag, append_resp.get('etag'))
        self.assertEqual(blob_properties.last_modified, append_resp.get('last_modified'))
        self._teardown(FILE_PATH)

    @GlobalStorageAccountPreparer()
    @AsyncBlobTestCase.await_prepared_test
    async def test_appblob_frm_strm_nonseek_chnkd_upld_knwn_size_async(self, resource_group, location,
                                                                                        storage_account,
                                                                                        storage_account_key):
        bsc = BlobServiceClient(self._account_url(storage_account.name), storage_account_key, max_block_size=4 * 1024,
                                transport=AiohttpTestTransport())
        await self._setup(bsc)
        blob = await self._create_blob(bsc)
        data = self.get_random_bytes(LARGE_BLOB_SIZE)
        FILE_PATH = 'chnkd_upld_knwn_size_async.temp.dat'
        with open(FILE_PATH, 'wb') as stream:
            stream.write(data)
        blob_size = len(data) - 66

        # Act
        with open(FILE_PATH, 'rb') as stream:
            non_seekable_file = StorageAppendBlobTestAsync.NonSeekableFile(stream)
            await blob.upload_blob(non_seekable_file, length=blob_size, blob_type=BlobType.AppendBlob)

        # Assert
        await self.assertBlobEqual(blob, data[:blob_size])
        self._teardown(FILE_PATH)

    @GlobalStorageAccountPreparer()
    @AsyncBlobTestCase.await_prepared_test
    async def test_appblob_frm_strm_nonseek_chnked_upld_unk_size_async(self, resource_group,
                                                                                          location, storage_account,
                                                                                          storage_account_key):
        bsc = BlobServiceClient(self._account_url(storage_account.name), storage_account_key, max_block_size=4 * 1024,
                                transport=AiohttpTestTransport())
        await self._setup(bsc)
        blob = await self._create_blob(bsc)
        data = self.get_random_bytes(LARGE_BLOB_SIZE)
        FILE_PATH = 'nonseek_chnked_upld_unk_size_async.temp.dat'
        with open(FILE_PATH, 'wb') as stream:
            stream.write(data)

        # Act
        with open(FILE_PATH, 'rb') as stream:
            non_seekable_file = StorageAppendBlobTestAsync.NonSeekableFile(stream)
            await blob.upload_blob(non_seekable_file, blob_type=BlobType.AppendBlob)

        # Assert
        await self.assertBlobEqual(blob, data)
        self._teardown(FILE_PATH)

    @GlobalStorageAccountPreparer()
    @AsyncBlobTestCase.await_prepared_test
    async def test_append_blob_from_stream_with_multiple_appends_async(self, resource_group, location, storage_account,
                                                                       storage_account_key):
        bsc = BlobServiceClient(self._account_url(storage_account.name), storage_account_key, max_block_size=4 * 1024,
                                transport=AiohttpTestTransport())
        await self._setup(bsc)
        blob = await self._create_blob(bsc)
        data = self.get_random_bytes(LARGE_BLOB_SIZE)
        FILE_PATH = 'stream_with_multiple_appends_async.temp.dat'
        with open(FILE_PATH, 'wb') as stream1:
            stream1.write(data)
        with open(FILE_PATH, 'wb') as stream2:
            stream2.write(data)

        # Act
        with open(FILE_PATH, 'rb') as stream1:
            await blob.upload_blob(stream1, blob_type=BlobType.AppendBlob)
        with open(FILE_PATH, 'rb') as stream2:
            await blob.upload_blob(stream2, blob_type=BlobType.AppendBlob)

        # Assert
        data = data * 2
        await self.assertBlobEqual(blob, data)
        self._teardown(FILE_PATH)

    @GlobalStorageAccountPreparer()
    @AsyncBlobTestCase.await_prepared_test
    async def test_app_blob_from_stream_chnked_upload_w_count_async(self, resource_group, location,
                                                                           storage_account, storage_account_key):
        bsc = BlobServiceClient(self._account_url(storage_account.name), storage_account_key, max_block_size=4 * 1024,
                                transport=AiohttpTestTransport())
        await self._setup(bsc)
        blob = await self._create_blob(bsc)
        data = self.get_random_bytes(LARGE_BLOB_SIZE)
        FILE_PATH = 'hnked_upload_w_count_async.temp.dat'
        with open(FILE_PATH, 'wb') as stream:
            stream.write(data)

        # Act
        blob_size = len(data) - 301
        with open(FILE_PATH, 'rb') as stream:
            await blob.upload_blob(stream, length=blob_size, blob_type=BlobType.AppendBlob)

        # Assert
        await self.assertBlobEqual(blob, data[:blob_size])
        self._teardown(FILE_PATH)

    @GlobalStorageAccountPreparer()
    @AsyncBlobTestCase.await_prepared_test
    async def test_appblob_strm_chnked_upload_w_count_parallel_async(self, resource_group, location,
                                                                                    storage_account,
                                                                                    storage_account_key):
        # parallel tests introduce random order of requests, can only run live
        if not self.is_live:
            pytest.skip("live only")

        bsc = BlobServiceClient(self._account_url(storage_account.name), storage_account_key, max_block_size=4 * 1024,
                                transport=AiohttpTestTransport())
        await self._setup(bsc)
        blob = await self._create_blob(bsc)
        data = self.get_random_bytes(LARGE_BLOB_SIZE)
        FILE_PATH = 'upload_w_count_parallel_async.temp.dat'
        with open(FILE_PATH, 'wb') as stream:
            stream.write(data)

        # Act
        blob_size = len(data) - 301
        with open(FILE_PATH, 'rb') as stream:
            append_resp = await blob.upload_blob(stream, length=blob_size, blob_type=BlobType.AppendBlob)
        blob_properties = await blob.get_blob_properties()

        # Assert
        await self.assertBlobEqual(blob, data[:blob_size])
        self.assertEqual(blob_properties.etag, append_resp.get('etag'))
        self.assertEqual(blob_properties.last_modified, append_resp.get('last_modified'))
        self._teardown(FILE_PATH)

    @GlobalStorageAccountPreparer()
    @AsyncBlobTestCase.await_prepared_test
    async def test_append_blob_from_text_async(self, resource_group, location, storage_account, storage_account_key):
        bsc = BlobServiceClient(self._account_url(storage_account.name), storage_account_key, max_block_size=4 * 1024,
                                transport=AiohttpTestTransport())
        await self._setup(bsc)
        blob = await self._create_blob(bsc)
        text = u'hello 啊齄丂狛狜 world'
        data = text.encode('utf-8')

        # Act
        append_resp = await blob.upload_blob(text, blob_type=BlobType.AppendBlob)
        blob_properties = await blob.get_blob_properties()

        # Assert
        await self.assertBlobEqual(blob, data)
        self.assertEqual(blob_properties.etag, append_resp.get('etag'))
        self.assertEqual(blob_properties.last_modified, append_resp.get('last_modified'))

    @GlobalStorageAccountPreparer()
    @AsyncBlobTestCase.await_prepared_test
    async def test_append_blob_from_text_with_encoding_async(self, resource_group, location, storage_account,
                                                             storage_account_key):
        bsc = BlobServiceClient(self._account_url(storage_account.name), storage_account_key, max_block_size=4 * 1024,
                                transport=AiohttpTestTransport())
        await self._setup(bsc)
        blob = await self._create_blob(bsc)
        text = u'hello 啊齄丂狛狜 world'
        data = text.encode('utf-16')

        # Act
        await blob.upload_blob(text, encoding='utf-16', blob_type=BlobType.AppendBlob)

        # Assert
        await self.assertBlobEqual(blob, data)

    @GlobalStorageAccountPreparer()
    @AsyncBlobTestCase.await_prepared_test
    async def test_append_blob_from_text_with_encoding_and_progress_async(self, resource_group, location,
                                                                          storage_account, storage_account_key):
        bsc = BlobServiceClient(self._account_url(storage_account.name), storage_account_key, max_block_size=4 * 1024,
                                transport=AiohttpTestTransport())
        await self._setup(bsc)
        blob = await self._create_blob(bsc)
        text = u'hello 啊齄丂狛狜 world'
        data = text.encode('utf-16')

        # Act
        progress = []

        def progress_gen(upload):
            progress.append((0, len(data)))
            yield upload

        upload_data = progress_gen(text)
        await blob.upload_blob(upload_data, encoding='utf-16', blob_type=BlobType.AppendBlob)

        # Assert
        self.assert_upload_progress(len(data), bsc._config.max_block_size, progress)

    @GlobalStorageAccountPreparer()
    @AsyncBlobTestCase.await_prepared_test
    async def test_append_blob_from_text_chunked_upload_async(self, resource_group, location, storage_account,
                                                              storage_account_key):
        bsc = BlobServiceClient(self._account_url(storage_account.name), storage_account_key, max_block_size=4 * 1024,
                                transport=AiohttpTestTransport())
        await self._setup(bsc)
        blob = await self._create_blob(bsc)
        data = self.get_random_text_data(LARGE_BLOB_SIZE)
        encoded_data = data.encode('utf-8')

        # Act
        await blob.upload_blob(data, blob_type=BlobType.AppendBlob)

        # Assert
        await self.assertBlobEqual(blob, encoded_data)

    @GlobalStorageAccountPreparer()
    @AsyncBlobTestCase.await_prepared_test
    async def test_append_blob_with_md5_async(self, resource_group, location, storage_account, storage_account_key):
        bsc = BlobServiceClient(self._account_url(storage_account.name), storage_account_key, max_block_size=4 * 1024,
                                transport=AiohttpTestTransport())
        await self._setup(bsc)
        blob = await self._create_blob(bsc)
        data = b'hello world'

        # Act
        await blob.append_block(data, validate_content=True)


# ------------------------------------------------------------------------------<|MERGE_RESOLUTION|>--- conflicted
+++ resolved
@@ -16,16 +16,10 @@
 )
 import unittest
 
-<<<<<<< HEAD
 from devtools_testutils import ResourceGroupPreparer, StorageAccountPreparer
-from azure.core.pipeline.transport import AioHttpTransport
-from azure.core import HttpResponseError
-from azure.core.exceptions import ResourceNotFoundError, ResourceModifiedError
-=======
 from azure.core import MatchConditions
 from azure.core.exceptions import HttpResponseError, ResourceNotFoundError, ResourceModifiedError
 from azure.core.pipeline.transport import AioHttpTransport
->>>>>>> e1647e1e
 from multidict import CIMultiDict, CIMultiDictProxy
 
 from azure.storage.blob import BlobSasPermissions, generate_blob_sas
@@ -232,18 +226,13 @@
                                 transport=AiohttpTestTransport())
         await self._setup(bsc)
         source_blob_data = self.get_random_bytes(LARGE_BLOB_SIZE)
-<<<<<<< HEAD
         source_blob_client = await self._create_source_blob(source_blob_data, bsc)
-        sas = source_blob_client.generate_shared_access_signature(
-=======
-        source_blob_client = await self._create_source_blob(source_blob_data)
         sas = generate_blob_sas(
             source_blob_client.account_name,
             source_blob_client.container_name,
             source_blob_client.blob_name,
             snapshot=source_blob_client.snapshot,
             account_key=source_blob_client.credential.account_key,
->>>>>>> e1647e1e
             permission=BlobSasPermissions(read=True, delete=True),
             expiry=datetime.utcnow() + timedelta(hours=1),
         )
@@ -518,18 +507,13 @@
                                 transport=AiohttpTestTransport())
         await self._setup(bsc)
         source_blob_data = self.get_random_bytes(LARGE_BLOB_SIZE)
-<<<<<<< HEAD
         source_blob_client = await self._create_source_blob(source_blob_data, bsc)
-        sas = source_blob_client.generate_shared_access_signature(
-=======
-        source_blob_client = await self._create_source_blob(source_blob_data)
         sas = generate_blob_sas(
             source_blob_client.account_name,
             source_blob_client.container_name,
             source_blob_client.blob_name,
             snapshot=source_blob_client.snapshot,
             account_key=source_blob_client.credential.account_key,
->>>>>>> e1647e1e
             permission=BlobSasPermissions(read=True, delete=True),
             expiry=datetime.utcnow() + timedelta(hours=1),
         )
@@ -573,18 +557,13 @@
                                 transport=AiohttpTestTransport())
         await self._setup(bsc)
         source_blob_data = self.get_random_bytes(LARGE_BLOB_SIZE)
-<<<<<<< HEAD
         source_blob_client = await self._create_source_blob(source_blob_data, bsc)
-        sas = source_blob_client.generate_shared_access_signature(
-=======
-        source_blob_client = await self._create_source_blob(source_blob_data)
         sas = generate_blob_sas(
             source_blob_client.account_name,
             source_blob_client.container_name,
             source_blob_client.blob_name,
             snapshot=source_blob_client.snapshot,
             account_key=source_blob_client.credential.account_key,
->>>>>>> e1647e1e
             permission=BlobSasPermissions(read=True, delete=True),
             expiry=datetime.utcnow() + timedelta(hours=1),
         )
@@ -624,18 +603,13 @@
                                 transport=AiohttpTestTransport())
         await self._setup(bsc)
         source_blob_data = self.get_random_bytes(LARGE_BLOB_SIZE)
-<<<<<<< HEAD
         source_blob_client = await self._create_source_blob(source_blob_data, bsc)
-        sas = source_blob_client.generate_shared_access_signature(
-=======
-        source_blob_client = await self._create_source_blob(source_blob_data)
         sas = generate_blob_sas(
             source_blob_client.account_name,
             source_blob_client.container_name,
             source_blob_client.blob_name,
             snapshot=source_blob_client.snapshot,
             account_key=source_blob_client.credential.account_key,
->>>>>>> e1647e1e
             permission=BlobSasPermissions(read=True, delete=True),
             expiry=datetime.utcnow() + timedelta(hours=1),
         )
@@ -674,18 +648,13 @@
                                 transport=AiohttpTestTransport())
         await self._setup(bsc)
         source_blob_data = self.get_random_bytes(LARGE_BLOB_SIZE)
-<<<<<<< HEAD
         source_blob_client = await self._create_source_blob(source_blob_data, bsc)
-        sas = source_blob_client.generate_shared_access_signature(
-=======
-        source_blob_client = await self._create_source_blob(source_blob_data)
         sas = generate_blob_sas(
             source_blob_client.account_name,
             source_blob_client.container_name,
             source_blob_client.blob_name,
             snapshot=source_blob_client.snapshot,
             account_key=source_blob_client.credential.account_key,
->>>>>>> e1647e1e
             permission=BlobSasPermissions(read=True, delete=True),
             expiry=datetime.utcnow() + timedelta(hours=1),
         )
