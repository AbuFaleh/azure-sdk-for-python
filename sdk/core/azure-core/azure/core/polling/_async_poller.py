--- conflicted
+++ resolved
@@ -23,14 +23,9 @@
 # IN THE SOFTWARE.
 #
 # --------------------------------------------------------------------------
-<<<<<<< HEAD
 from collections.abc import Awaitable
-from typing import Callable, Any, Tuple
+from typing import Callable, Any, Tuple, Generic, TypeVar
 
-
-=======
-from typing import Generic, TypeVar, Any
->>>>>>> 5d2b7b03
 from ._poller import NoPolling as _NoPolling
 
 
