# Azure Key Vault Keys client library for Python
Azure Key Vault allows you to create and store keys in the Key Vault. Azure Key Vault client supports RSA keys and elliptic curve keys, each with corresponding support in hardware security modules (HSM).

Multiple keys, and multiple versions of the same key, can be kept in the Key Vault. Cryptographic keys in Key Vault are represented as [JSON Web Key (JWK)][JWK] objects. This library offers operations to create, retrieve, update, delete, purge, backup, restore and list the keys and its versions.

[Source code][key_client_src] | [Package (PyPI)][pypi_package_keys] | [API reference documentation][reference_docs] | [Product documentation][keyvault_docs] | [Samples][key_samples]
## Getting started
### Install the package
Install the Azure Key Vault Keys client library for Python with [pip][pip]:

```Bash
pip install azure-keyvault-keys
```

### Prerequisites
* An [Azure subscription][azure_sub].
* Python 2.7, 3.5 or later to use this package.
* An existing Key Vault. If you need to create a Key Vault, you can use the [Azure Cloud Shell][azure_cloud_shell] to create one with this Azure CLI command. Replace `<your-resource-group-name>` and `<your-key-vault-name>` with your own, unique names:

    ```Bash
    az keyvault create --resource-group <your-resource-group-name> --name <your-key-vault-name>
    ```

### Authenticate the client
In order to interact with the Key Vault service, you'll need to create an instance of the [KeyClient][key_client_docs] class. You would need a **vault url** and **client secret credentials (client id, client secret, tenant id)** to instantiate a client object for using the `DefaultAzureCredential` examples in the README. `DefaultAzureCredential` authentication by providing client secret credentials is being used in this getting started section but you can find more ways to authenticate with [azure-identity][azure_identity].

 #### Create/Get credentials
Use the [Azure Cloud Shell][azure_cloud_shell] snippet below to create/get client secret credentials.

 * Create a service principal and configure its access to Azure resources:
    ```Bash
    az ad sp create-for-rbac -n <your-application-name> --skip-assignment
    ```
    Output:
    ```json
    {
        "appId": "generated-app-ID",
        "displayName": "dummy-app-name",
        "name": "http://dummy-app-name",
        "password": "random-password",
        "tenant": "tenant-ID"
    }
    ```
* Use the credentials returned above to set **AZURE_CLIENT_ID**(appId), **AZURE_CLIENT_SECRET**(password) and **AZURE_TENANT_ID**(tenant) environment variables. The following example shows a way to do this in Bash:
  ```Bash
   export AZURE_CLIENT_ID="generated-app-ID"
   export AZURE_CLIENT_SECRET="random-password"
   export AZURE_TENANT_ID="tenant-ID"
  ```

* Grant the above mentioned application authorization to perform key operations on the keyvault:
    ```Bash
    az keyvault set-policy --name <your-key-vault-name> --spn $AZURE_CLIENT_ID --key-permissions backup delete get list set
    ```
    > --key-permissions:
    > Accepted values: backup, delete, get, list, purge, recover, restore, set

* Use the above mentioned Key Vault name to retrieve details of your Vault which also contains your Key Vault URL:
    ```Bash
    az keyvault show --name <your-key-vault-name>
    ```

#### Create Key client
Once you've populated the **AZURE_CLIENT_ID**, **AZURE_CLIENT_SECRET** and **AZURE_TENANT_ID** environment variables and replaced **your-vault-url** with the above returned URI for example "<https://myvault.vault.azure.net>", you can create the [KeyClient][key_client_docs]:

```python
from azure.identity import DefaultAzureCredential
from azure.keyvault.keys import KeyClient

credential = DefaultAzureCredential()

# Create a new Key client using the default credential
key_client = KeyClient(vault_url=<your-vault-url>, credential=credential)
```
## Key concepts
### Key
  Azure Key Vault supports multiple key types and algorithms, and enables the use of Hardware Security Modules
  (HSM) for high value keys. In addition to the key value, the following attributes may be specified:
* enabled: Specifies whether the key is enabled and useable for cryptographic operations.
* not_before: Identifies the time before which the key must not be used for cryptographic operations.
* expires: Identifies the expiration time on or after which the key MUST NOT be used for cryptographic operation.
* created: Indicates when this version of the key was created.
* updated: Indicates when this version of the key was updated.

### Key Client:
The Key client performs the interactions with the Azure Key Vault service for getting, setting, updating, deleting,and listing keys and its versions. An asynchronous and synchronous, KeyClient, client exists in the SDK allowing for selection of a client based on an application's use case. Once you've initialized a Key, you can interact with the primary resource types in Key Vault.

## Examples
The following section provides several code snippets using the above created `key_client`, covering some of the most common Azure Key Vault Key service related tasks, including:
* [Create a Key](#create-a-key)
* [Retrieve a Key](#retrieve-a-key)
* [Update an existing Key](#update-an-existing-key)
* [Delete a Key](#delete-a-key)
* [List Keys](#list-keys)
* [Asynchronously create a Key](#asynchronously-create-a-key)
* [Asynchronously list Keys](#asynchronously-list-keys)

### Create a Key
`create_rsa_key` and `create_ec_key` create RSA and elliptic curve keys in the vault, respectively.
If a key with the same name already exists, a new version of the key is created.

```python
# Create an RSA key
rsa_key = key_client.create_rsa_key("rsa-key-name", hsm=False, size=2048)
<<<<<<< HEAD

# Create an EC key with curve specification and using HSM
ec_key = key_client.create_ec_key("ec-key-name", hsm=True, curve="P-256")

print(key.name)
print(key.key_material.kty)

=======
>>>>>>> a509fefb
print(rsa_key.name)
print(rsa_key.key_material.kty)

# Create an elliptic curve key
ec_key = key_client.create_ec_key("ec-key-name", hsm=False, curve="P-256")
print(ec_key.name)
print(ec_key.key_material.kty)
```

### Retrieve a Key
`get_key` retrieves a key previously stored in the Key Vault.
```python
key = key_client.get_key("key-name")

print(key.name)
print(key.value)
```

### Update an existing Key
`update_key` updates a key previously stored in the Key Vault.
```python
# Clients may specify additional application-specific metadata in the form of tags.
tags = {"foo": "updated tag"}

updated_key = key_client.update_key("key-name", tags=tags)

print(updated_key.name)
print(updated_key.version)
print(updated_key.updated)
print(updated_key.tags)
```

### Delete a Key
`delete_key` deletes a key previously stored in the Key Vault. When [soft-delete][soft_delete] is not enabled for the Key Vault, this operation permanently deletes the key.
```python
deleted_key = key_client.delete_key("key-name")

print(deleted_key.name)
print(deleted_key.deleted_date)
```
### List keys
This example lists all the keys in the specified Key Vault.
```python
keys = key_client.list_keys()

for key in keys:
    # the list doesn't include values or versions of the keys
    print(key.name)
```

### Async operations
Python’s [asyncio package][asyncio_package] and its two keywords `async` and `await` serves to declare, build, execute, and manage asynchronous code.
The package supports async API on Python 3.5+ and is identical to synchronous API.

The following examples provide code snippets for performing async operations in the Key Client library:

### Asynchronously create a Key
`create_rsa_key` and `create_ec_key` create RSA and elliptic curve keys in the vault, respectively.
If a key with the same name already exists, a new version of the key is created.

```python
from azure.identity.aio import DefaultAzureCredential
from azure.keyvault.keys.aio import KeyClient

credential = DefaultAzureCredential()
key_client = KeyClient(vault_url=vault_url, credential=credential)

# Create an RSA key
rsa_key = await key_client.create_rsa_key("rsa-key-name", hsm=False, size=2048)
print(rsa_key.name)
print(rsa_key.key_material.kty)

# Create an elliptic curve key
ec_key = await key_client.create_ec_key("ec-key-name", hsm=False, curve="P-256")
print(ec_key.name)
print(ec_key.key_material.kty)
```

### Asynchronously list keys
This example lists all the keys in the specified Key Vault.

```python
keys = key_client.list_keys()

async for key in keys:
    print(key.name)
```

## Troubleshooting
### General
Key Vault clients raise exceptions defined in azure-core. For more detailed infromation about exceptions and how to deal with them, see [Azure Core exceptions][azure_core_exceptions].

For example, if you try to retrieve a key after it is deleted a `404` error is returned, indicating resource not found. In the following snippet, the error is handled gracefully by catching the exception and displaying additional information about the error.
```python
try:
    key_client.get_key("deleted_key")
except ResourceNotFoundError as e:
    print(e.message)

Output: "Key not found:deleted_key"
```
### Logging
Network trace logging is disabled by default for this library. When enabled, this will be logged at DEBUG level. The logging policy is used to output the HTTP network trace to the configured logger. You can configure logging to print out debugging information to the stdout or write it to a file using the following example:

```python
import sys
import logging

# Create a logger for the 'azure' SDK
logger = logging.getLogger(__name__)
logger.setLevel(logging.DEBUG)

# Configure a console output
handler = logging.StreamHandler(stream=sys.stdout)
logger.addHandler(handler)

# Configure a file output
file_handler = logging.FileHandler(filename)
logger.addHandler(file_handler)

# Enable network trace logging. This will be logged at DEBUG level.
# By default, network tracing logging is disabled.
config = KeyClient.create_config(credential, logging_enable=True)
client = KeyClient(url, credential, config=config)
```
The logger can also be enabled per operation.

```python
key = key_client.get_key("key-name", logging_enable=True)
```

## Next steps
Several KeyVault Python SDK samples are available to you in the SDK's GitHub repository. These samples provide example code for additional scenarios commonly encountered while working with Key Vault:
* [test_samples_keys.py][test_examples_keys] and [test_samples_keys_async.py][test_example_keys_async] - Contains the code snippets working with Key Vault keys.
* [hello_world.py][hello_world_sample] and [hello_world_async.py][hello_world_async_sample] - Python code for working with Azure Key Vault, including:
  * Create a key
  * Get an existing key
  * Update an existing key
  * Delete key
* [backup_restore_operations.py][backup_operations_sample] and [backup_restore_operations_async.py][backup_operations_async_sample] - Example code for working with Key Vault keys backup and recovery, including:
  * Create key
  * Backup a key
  * Delete the key
  * Use backed up key bytes to restore the deleted key

 ###  Additional Documentation
For more extensive documentation on Azure Key Vault, see the [API reference documentation][reference_docs].

## Contributing
This project welcomes contributions and suggestions. Most contributions require you to agree to a Contributor License Agreement (CLA) declaring that you have the right to, and actually do, grant us the rights to use your contribution. For details, visit https://cla.microsoft.com.

When you submit a pull request, a CLA-bot will automatically determine whether you need to provide a CLA and decorate the PR appropriately (e.g., label, comment). Simply follow the instructions provided by the bot. You will only need to do this once across all repos using our CLA.

This project has adopted the [Microsoft Open Source Code of Conduct][code_of_conduct]. For more information see the Code of Conduct FAQ or contact opencode@microsoft.com with any additional questions or comments.

[asyncio_package]: https://docs.python.org/3/library/asyncio.html
[azure_cloud_shell]: https://shell.azure.com/bash
[azure_core_exceptions]: https://github.com/Azure/azure-sdk-for-python/blob/master/sdk/core/azure-core/docs/exceptions.md
[azure_identity]: https://github.com/Azure/azure-sdk-for-python/tree/master/sdk/identity/azure-identity
[azure_sub]: https://azure.microsoft.com/free/
[code_of_conduct]: https://opensource.microsoft.com/codeofconduct/
[hello_world_sample]: https://github.com/Azure/azure-sdk-for-python/tree/master/sdk/keyvault/azure-keyvault-keys/samples/hello_world.py
[hello_world_async_sample]: https://github.com/Azure/azure-sdk-for-python/tree/master/sdk/keyvault/azure-keyvault-keys/samples/hello_world_async.py
[JWK]: https://tools.ietf.org/html/rfc7517
[keyvault_docs]: https://docs.microsoft.com/en-us/azure/key-vault/
[backup_operations_sample]: https://github.com/Azure/azure-sdk-for-python/tree/master/sdk/keyvault/azure-keyvault-keys/samples/backup_restore_operations.py
[backup_operations_async_sample]: https://github.com/Azure/azure-sdk-for-python/tree/master/sdk/keyvault/azure-keyvault-keys/samples/backup_restore_operations_async.py
[pip]: https://pypi.org/project/pip/
[pypi_package_keys]: https://pypi.org/project/azure-keyvault-keys/
[reference_docs]: https://azure.github.io/azure-sdk-for-python/ref/azure.keyvault.keys.html
[key_client_docs]: https://azure.github.io/azure-sdk-for-python/ref/azure.keyvault.keys.html#azure.keyvault.keys.KeyClient
[key_client_src]: https://github.com/Azure/azure-sdk-for-python/tree/master/sdk/keyvault/azure-keyvault-keys/azure/keyvault/keys
[key_samples]: https://github.com/Azure/azure-sdk-for-python/tree/master/sdk/keyvault/azure-keyvault-keys/samples
[soft_delete]: https://docs.microsoft.com/en-us/azure/key-vault/key-vault-ovw-soft-delete
[test_examples_keys]: https://github.com/Azure/azure-sdk-for-python/blob/master/sdk/keyvault/azure-keyvault-keys/tests/test_samples_keys.py
[test_example_keys_async]: https://github.com/Azure/azure-sdk-for-python/blob/master/sdk/keyvault/azure-keyvault-keys/tests/test_samples_keys_async.py

![Impressions](https://azure-sdk-impressions.azurewebsites.net/api/impressions/azure-sdk-for-python%2Fsdk%2Fkeyvault%2Fazure-keyvault-keys%2FFREADME.png)<|MERGE_RESOLUTION|>--- conflicted
+++ resolved
@@ -102,16 +102,6 @@
 ```python
 # Create an RSA key
 rsa_key = key_client.create_rsa_key("rsa-key-name", hsm=False, size=2048)
-<<<<<<< HEAD
-
-# Create an EC key with curve specification and using HSM
-ec_key = key_client.create_ec_key("ec-key-name", hsm=True, curve="P-256")
-
-print(key.name)
-print(key.key_material.kty)
-
-=======
->>>>>>> a509fefb
 print(rsa_key.name)
 print(rsa_key.key_material.kty)
 
